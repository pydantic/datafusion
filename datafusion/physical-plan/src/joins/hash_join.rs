--- conflicted
+++ resolved
@@ -514,8 +514,9 @@
     /// Cache holding plan properties like equivalences, output partitioning etc.
     cache: PlanProperties,
     /// Dynamic filter for pushing down to the probe side
-<<<<<<< HEAD
     dynamic_filter: Option<Arc<DynamicFilterPhysicalExpr>>,
+    /// Shared bounds accumulator for coordinating dynamic filter updates across partitions
+    bounds_accumulator: Option<Arc<SharedBoundsAccumulator>>,
 }
 
 impl fmt::Debug for HashJoinExec {
@@ -538,11 +539,6 @@
             // Explicitly exclude dynamic_filter to avoid runtime state differences in tests
             .finish()
     }
-=======
-    dynamic_filter: Arc<DynamicFilterPhysicalExpr>,
-    /// Shared bounds accumulator for coordinating dynamic filter updates across partitions
-    bounds_accumulator: Arc<SharedBoundsAccumulator>,
->>>>>>> d2b8da55
 }
 
 impl HashJoinExec {
@@ -589,18 +585,13 @@
             projection.as_ref(),
         )?;
 
-<<<<<<< HEAD
-=======
-        let dynamic_filter = Self::create_dynamic_filter(&on);
-
-        let bounds_accumulator =
-            Arc::new(SharedBoundsAccumulator::new_from_partition_mode(
-                partition_mode,
-                left.as_ref(),
-                right.as_ref(),
-            ));
-
->>>>>>> d2b8da55
+        let dynamic_filter = Some(Self::create_dynamic_filter(&on));
+
+        let bounds_accumulator = Some(Arc::new(SharedBoundsAccumulator::new_from_partition_mode(
+            partition_mode,
+            left.as_ref(),
+            right.as_ref(),
+        )));
         Ok(HashJoinExec {
             left,
             right,
@@ -616,12 +607,8 @@
             column_indices,
             null_equality,
             cache,
-<<<<<<< HEAD
-            dynamic_filter: None,
-=======
             dynamic_filter,
             bounds_accumulator,
->>>>>>> d2b8da55
         })
     }
 
@@ -1011,11 +998,14 @@
             self.mode,
             self.null_equality,
         )?;
-<<<<<<< HEAD
-=======
-        // Preserve the dynamic filter state
-        new_join.dynamic_filter = Arc::clone(&self.dynamic_filter);
->>>>>>> d2b8da55
+        // Preserve the dynamic filter and bounds accumulator state
+        let mut new_join = new_join;
+        if let Some(ref dynamic_filter) = self.dynamic_filter {
+            new_join.dynamic_filter = Some(Arc::clone(dynamic_filter));
+        }
+        if let Some(ref bounds_accumulator) = self.bounds_accumulator {
+            new_join.bounds_accumulator = Some(Arc::clone(bounds_accumulator));
+        }
         Ok(Arc::new(new_join))
     }
 
@@ -1036,18 +1026,14 @@
             column_indices: self.column_indices.clone(),
             null_equality: self.null_equality,
             cache: self.cache.clone(),
-<<<<<<< HEAD
-            dynamic_filter: None,
-=======
-            dynamic_filter: Self::create_dynamic_filter(&self.on),
-            bounds_accumulator: Arc::new(
+            dynamic_filter: Some(Self::create_dynamic_filter(&self.on)),
+            bounds_accumulator: Some(Arc::new(
                 SharedBoundsAccumulator::new_from_partition_mode(
                     self.mode,
                     self.left.as_ref(),
                     self.right.as_ref(),
                 ),
-            ),
->>>>>>> d2b8da55
+            )),
         }))
     }
 
@@ -1106,14 +1092,7 @@
                     reservation,
                     need_produce_result_in_final(self.join_type),
                     self.right().output_partitioning().partition_count(),
-<<<<<<< HEAD
-                    enable_dynamic_filter_pushdown
-                        .then_some(self.dynamic_filter.clone())
-                        .flatten(),
-                    on_right.clone(),
-=======
-                    enable_dynamic_filter_pushdown,
->>>>>>> d2b8da55
+                    enable_dynamic_filter_pushdown && self.dynamic_filter.is_some(),
                 ))
             })?,
             PartitionMode::Partitioned => {
@@ -1131,14 +1110,7 @@
                     reservation,
                     need_produce_result_in_final(self.join_type),
                     1,
-<<<<<<< HEAD
-                    enable_dynamic_filter_pushdown
-                        .then_some(self.dynamic_filter.clone())
-                        .flatten(),
-                    on_right.clone(),
-=======
-                    enable_dynamic_filter_pushdown,
->>>>>>> d2b8da55
+                    enable_dynamic_filter_pushdown && self.dynamic_filter.is_some(),
                 ))
             }
             PartitionMode::Auto => {
@@ -1179,9 +1151,11 @@
             batch_size,
             hashes_buffer: vec![],
             right_side_ordered: self.right.output_ordering().is_some(),
-            bounds_accumulator: Arc::clone(&self.bounds_accumulator),
+            bounds_accumulator: self.bounds_accumulator.as_ref().expect("bounds_accumulator should be available when dynamic filter is enabled").clone(),
             dynamic_filter: enable_dynamic_filter_pushdown
-                .then_some(Arc::clone(&self.dynamic_filter)),
+                .then(|| self.dynamic_filter.as_ref())
+                .flatten()
+                .map(Arc::clone),
         }))
     }
 
@@ -1340,6 +1314,7 @@
                     null_equality: self.null_equality,
                     cache: self.cache.clone(),
                     dynamic_filter: Some(dynamic_filter),
+                    bounds_accumulator: self.bounds_accumulator.clone(),
                 });
                 result = result.with_updated_node(new_node as Arc<dyn ExecutionPlan>);
             }
