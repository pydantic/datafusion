// Licensed to the Apache Software Foundation (ASF) under one
// or more contributor license agreements.  See the NOTICE file
// distributed with this work for additional information
// regarding copyright ownership.  The ASF licenses this file
// to you under the Apache License, Version 2.0 (the
// "License"); you may not use this file except in compliance
// with the License.  You may obtain a copy of the License at
//
//   http://www.apache.org/licenses/LICENSE-2.0
//
// Unless required by applicable law or agreed to in writing,
// software distributed under the License is distributed on an
// "AS IS" BASIS, WITHOUT WARRANTIES OR CONDITIONS OF ANY
// KIND, either express or implied.  See the License for the
// specific language governing permissions and limitations
// under the License.

use std::any::Any;
use std::pin::Pin;
use std::sync::Arc;
use std::task::{ready, Context, Poll};

use super::{
    ColumnStatistics, DisplayAs, ExecutionPlanProperties, PlanProperties,
    RecordBatchStream, SendableRecordBatchStream, Statistics,
};
use crate::common::can_project;
use crate::execution_plan::CardinalityEffect;
use crate::filter_pushdown::{
    FilterDescription, FilterPushdownResult, FilterPushdownSupport,
};
use crate::projection::{
    make_with_child, try_embed_projection, update_expr, EmbeddedProjection,
    ProjectionExec,
};
use crate::{
    metrics::{BaselineMetrics, ExecutionPlanMetricsSet, MetricsSet},
    DisplayFormatType, ExecutionPlan,
};

use arrow::compute::filter_record_batch;
use arrow::datatypes::{DataType, SchemaRef};
use arrow::record_batch::RecordBatch;
use datafusion_common::cast::as_boolean_array;
use datafusion_common::config::ConfigOptions;
use datafusion_common::stats::Precision;
use datafusion_common::{
    internal_err, plan_err, project_schema, DataFusionError, Result, ScalarValue,
};
use datafusion_execution::TaskContext;
use datafusion_expr::Operator;
use datafusion_physical_expr::equivalence::ProjectionMapping;
use datafusion_physical_expr::expressions::BinaryExpr;
use datafusion_physical_expr::intervals::utils::check_support;
use datafusion_physical_expr::utils::collect_columns;
use datafusion_physical_expr::{
    analyze, split_conjunction, AcrossPartitions, AnalysisContext, ConstExpr,
    ExprBoundaries, PhysicalExpr,
};

use datafusion_physical_expr_common::physical_expr::fmt_sql;
use futures::stream::{Stream, StreamExt};
use log::trace;

/// FilterExec evaluates a boolean predicate against all input batches to determine which rows to
/// include in its output batches.
#[derive(Debug, Clone)]
pub struct FilterExec {
    /// The expression to filter on. This expression must evaluate to a boolean value.
    predicate: Arc<dyn PhysicalExpr>,
    /// The input plan
    input: Arc<dyn ExecutionPlan>,
    /// Execution metrics
    metrics: ExecutionPlanMetricsSet,
    /// Selectivity for statistics. 0 = no rows, 100 = all rows
    default_selectivity: u8,
    /// Properties equivalence properties, partitioning, etc.
    cache: PlanProperties,
    /// The projection indices of the columns in the output schema of join
    projection: Option<Vec<usize>>,
}

impl FilterExec {
    /// Create a FilterExec on an input
    pub fn try_new(
        predicate: Arc<dyn PhysicalExpr>,
        input: Arc<dyn ExecutionPlan>,
    ) -> Result<Self> {
        match predicate.data_type(input.schema().as_ref())? {
            DataType::Boolean => {
                let default_selectivity = 20;
                let cache = Self::compute_properties(
                    &input,
                    &predicate,
                    default_selectivity,
                    None,
                )?;
                Ok(Self {
                    predicate,
                    input: Arc::clone(&input),
                    metrics: ExecutionPlanMetricsSet::new(),
                    default_selectivity,
                    cache,
                    projection: None,
                })
            }
            other => {
                plan_err!("Filter predicate must return BOOLEAN values, got {other:?}")
            }
        }
    }

    pub fn with_default_selectivity(
        mut self,
        default_selectivity: u8,
    ) -> Result<Self, DataFusionError> {
        if default_selectivity > 100 {
            return plan_err!(
                "Default filter selectivity value needs to be less than or equal to 100"
            );
        }
        self.default_selectivity = default_selectivity;
        Ok(self)
    }

    /// Return new instance of [FilterExec] with the given projection.
    pub fn with_projection(&self, projection: Option<Vec<usize>>) -> Result<Self> {
        //  Check if the projection is valid
        can_project(&self.schema(), projection.as_ref())?;

        let projection = match projection {
            Some(projection) => match &self.projection {
                Some(p) => Some(projection.iter().map(|i| p[*i]).collect()),
                None => Some(projection),
            },
            None => None,
        };

        let cache = Self::compute_properties(
            &self.input,
            &self.predicate,
            self.default_selectivity,
            projection.as_ref(),
        )?;
        Ok(Self {
            predicate: Arc::clone(&self.predicate),
            input: Arc::clone(&self.input),
            metrics: self.metrics.clone(),
            default_selectivity: self.default_selectivity,
            cache,
            projection,
        })
    }

    /// The expression to filter on. This expression must evaluate to a boolean value.
    pub fn predicate(&self) -> &Arc<dyn PhysicalExpr> {
        &self.predicate
    }

    /// The input plan
    pub fn input(&self) -> &Arc<dyn ExecutionPlan> {
        &self.input
    }

    /// The default selectivity
    pub fn default_selectivity(&self) -> u8 {
        self.default_selectivity
    }

    /// Projection
    pub fn projection(&self) -> Option<&Vec<usize>> {
        self.projection.as_ref()
    }

    /// Calculates `Statistics` for `FilterExec`, by applying selectivity (either default, or estimated) to input statistics.
    fn statistics_helper(
        input: &Arc<dyn ExecutionPlan>,
        predicate: &Arc<dyn PhysicalExpr>,
        default_selectivity: u8,
    ) -> Result<Statistics> {
        let input_stats = input.statistics()?;
        let schema = input.schema();
        if !check_support(predicate, &schema) {
            let selectivity = default_selectivity as f64 / 100.0;
            let mut stats = input_stats.to_inexact();
            stats.num_rows = stats.num_rows.with_estimated_selectivity(selectivity);
            stats.total_byte_size = stats
                .total_byte_size
                .with_estimated_selectivity(selectivity);
            return Ok(stats);
        }

        let num_rows = input_stats.num_rows;
        let total_byte_size = input_stats.total_byte_size;
        let input_analysis_ctx = AnalysisContext::try_from_statistics(
            &input.schema(),
            &input_stats.column_statistics,
        )?;

        let analysis_ctx = analyze(predicate, input_analysis_ctx, &schema)?;

        // Estimate (inexact) selectivity of predicate
        let selectivity = analysis_ctx.selectivity.unwrap_or(1.0);
        let num_rows = num_rows.with_estimated_selectivity(selectivity);
        let total_byte_size = total_byte_size.with_estimated_selectivity(selectivity);

        let column_statistics = collect_new_statistics(
            &input_stats.column_statistics,
            analysis_ctx.boundaries,
        );
        Ok(Statistics {
            num_rows,
            total_byte_size,
            column_statistics,
        })
    }

    fn extend_constants(
        input: &Arc<dyn ExecutionPlan>,
        predicate: &Arc<dyn PhysicalExpr>,
    ) -> Vec<ConstExpr> {
        let mut res_constants = Vec::new();
        let input_eqs = input.equivalence_properties();

        let conjunctions = split_conjunction(predicate);
        for conjunction in conjunctions {
            if let Some(binary) = conjunction.as_any().downcast_ref::<BinaryExpr>() {
                if binary.op() == &Operator::Eq {
                    // Filter evaluates to single value for all partitions
                    if input_eqs.is_expr_constant(binary.left()) {
                        let (expr, across_parts) = (
                            binary.right(),
                            input_eqs.get_expr_constant_value(binary.right()),
                        );
                        res_constants.push(
                            ConstExpr::new(Arc::clone(expr))
                                .with_across_partitions(across_parts),
                        );
                    } else if input_eqs.is_expr_constant(binary.right()) {
                        let (expr, across_parts) = (
                            binary.left(),
                            input_eqs.get_expr_constant_value(binary.left()),
                        );
                        res_constants.push(
                            ConstExpr::new(Arc::clone(expr))
                                .with_across_partitions(across_parts),
                        );
                    }
                }
            }
        }
        res_constants
    }
    /// This function creates the cache object that stores the plan properties such as schema, equivalence properties, ordering, partitioning, etc.
    fn compute_properties(
        input: &Arc<dyn ExecutionPlan>,
        predicate: &Arc<dyn PhysicalExpr>,
        default_selectivity: u8,
        projection: Option<&Vec<usize>>,
    ) -> Result<PlanProperties> {
        // Combine the equal predicates with the input equivalence properties
        // to construct the equivalence properties:
        let stats = Self::statistics_helper(input, predicate, default_selectivity)?;
        let mut eq_properties = input.equivalence_properties().clone();
        let (equal_pairs, _) = collect_columns_from_predicate(predicate);
        for (lhs, rhs) in equal_pairs {
            eq_properties.add_equal_conditions(lhs, rhs)?
        }
        // Add the columns that have only one viable value (singleton) after
        // filtering to constants.
        let constants = collect_columns(predicate)
            .into_iter()
            .filter(|column| stats.column_statistics[column.index()].is_singleton())
            .map(|column| {
                let value = stats.column_statistics[column.index()]
                    .min_value
                    .get_value();
                let expr = Arc::new(column) as _;
                ConstExpr::new(expr)
                    .with_across_partitions(AcrossPartitions::Uniform(value.cloned()))
            });
        // This is for statistics
        eq_properties = eq_properties.with_constants(constants);
        // This is for logical constant (for example: a = '1', then a could be marked as a constant)
        // to do: how to deal with multiple situation to represent = (for example c1 between 0 and 0)
        eq_properties =
            eq_properties.with_constants(Self::extend_constants(input, predicate));

        let mut output_partitioning = input.output_partitioning().clone();
        // If contains projection, update the PlanProperties.
        if let Some(projection) = projection {
            let schema = eq_properties.schema();
            let projection_mapping = ProjectionMapping::from_indices(projection, schema)?;
            let out_schema = project_schema(schema, Some(projection))?;
            output_partitioning =
                output_partitioning.project(&projection_mapping, &eq_properties);
            eq_properties = eq_properties.project(&projection_mapping, out_schema);
        }

        Ok(PlanProperties::new(
            eq_properties,
            output_partitioning,
            input.pipeline_behavior(),
            input.boundedness(),
        ))
    }
}

impl DisplayAs for FilterExec {
    fn fmt_as(
        &self,
        t: DisplayFormatType,
        f: &mut std::fmt::Formatter,
    ) -> std::fmt::Result {
        match t {
            DisplayFormatType::Default | DisplayFormatType::Verbose => {
                let display_projections = if let Some(projection) =
                    self.projection.as_ref()
                {
                    format!(
                        ", projection=[{}]",
                        projection
                            .iter()
                            .map(|index| format!(
                                "{}@{}",
                                self.input.schema().fields().get(*index).unwrap().name(),
                                index
                            ))
                            .collect::<Vec<_>>()
                            .join(", ")
                    )
                } else {
                    "".to_string()
                };
                write!(f, "FilterExec: {}{}", self.predicate, display_projections)
            }
            DisplayFormatType::TreeRender => {
                write!(f, "predicate={}", fmt_sql(self.predicate.as_ref()))
            }
        }
    }
}

impl ExecutionPlan for FilterExec {
    fn name(&self) -> &'static str {
        "FilterExec"
    }

    /// Return a reference to Any that can be used for downcasting
    fn as_any(&self) -> &dyn Any {
        self
    }

    fn properties(&self) -> &PlanProperties {
        &self.cache
    }

    fn children(&self) -> Vec<&Arc<dyn ExecutionPlan>> {
        vec![&self.input]
    }

    fn maintains_input_order(&self) -> Vec<bool> {
        // Tell optimizer this operator doesn't reorder its input
        vec![true]
    }

    fn with_new_children(
        self: Arc<Self>,
        mut children: Vec<Arc<dyn ExecutionPlan>>,
    ) -> Result<Arc<dyn ExecutionPlan>> {
        FilterExec::try_new(Arc::clone(&self.predicate), children.swap_remove(0))
            .and_then(|e| {
                let selectivity = e.default_selectivity();
                e.with_default_selectivity(selectivity)
            })
            .and_then(|e| e.with_projection(self.projection().cloned()))
            .map(|e| Arc::new(e) as _)
    }

    fn execute(
        &self,
        partition: usize,
        context: Arc<TaskContext>,
    ) -> Result<SendableRecordBatchStream> {
        trace!("Start FilterExec::execute for partition {} of context session_id {} and task_id {:?}", partition, context.session_id(), context.task_id());
        let baseline_metrics = BaselineMetrics::new(&self.metrics, partition);
        Ok(Box::pin(FilterExecStream {
            schema: self.schema(),
            predicate: Arc::clone(&self.predicate),
            input: self.input.execute(partition, context)?,
            baseline_metrics,
            projection: self.projection.clone(),
        }))
    }

    fn metrics(&self) -> Option<MetricsSet> {
        Some(self.metrics.clone_inner())
    }

    /// The output statistics of a filtering operation can be estimated if the
    /// predicate's selectivity value can be determined for the incoming data.
    fn statistics(&self) -> Result<Statistics> {
        let stats = Self::statistics_helper(
            &self.input,
            self.predicate(),
            self.default_selectivity,
        )?;
        Ok(stats.project(self.projection.as_ref()))
    }

    fn cardinality_effect(&self) -> CardinalityEffect {
        CardinalityEffect::LowerEqual
    }

    /// Tries to swap `projection` with its input (`filter`). If possible, performs
    /// the swap and returns [`FilterExec`] as the top plan. Otherwise, returns `None`.
    fn try_swapping_with_projection(
        &self,
        projection: &ProjectionExec,
    ) -> Result<Option<Arc<dyn ExecutionPlan>>> {
        // If the projection does not narrow the schema, we should not try to push it down:
        if projection.expr().len() < projection.input().schema().fields().len() {
            // Each column in the predicate expression must exist after the projection.
            if let Some(new_predicate) =
                update_expr(self.predicate(), projection.expr(), false)?
            {
                return FilterExec::try_new(
                    new_predicate,
                    make_with_child(projection, self.input())?,
                )
                .and_then(|e| {
                    let selectivity = self.default_selectivity();
                    e.with_default_selectivity(selectivity)
                })
                .map(|e| Some(Arc::new(e) as _));
            }
        }
        try_embed_projection(projection, self)
    }

    fn try_pushdown_filters(
        &self,
        node: Arc<dyn ExecutionPlan>,
        mut fd: FilterDescription,
        _config: &ConfigOptions,
    ) -> Result<FilterPushdownResult<Arc<dyn ExecutionPlan>>> {
        if self.projection.is_some() {
            return Ok(FilterPushdownResult {
                support: FilterPushdownSupport::NotSupported,
                remaining_description: fd,
            });
        };

        fd.filters.push(self.predicate.clone());
        let child_descriptions = vec![fd];
        let remaining_description = FilterDescription { filters: vec![] };

        Ok(FilterPushdownResult {
            support: FilterPushdownSupport::Supported {
                child_descriptions,
<<<<<<< HEAD
                op: Arc::clone(self.input()),
                retry: true,
=======
                op: Arc::clone(&node),
                retry: false,
>>>>>>> 6836dd45
            },
            remaining_description,
        })
    }
}

impl EmbeddedProjection for FilterExec {
    fn with_projection(&self, projection: Option<Vec<usize>>) -> Result<Self> {
        self.with_projection(projection)
    }
}

/// This function ensures that all bounds in the `ExprBoundaries` vector are
/// converted to closed bounds. If a lower/upper bound is initially open, it
/// is adjusted by using the next/previous value for its data type to convert
/// it into a closed bound.
fn collect_new_statistics(
    input_column_stats: &[ColumnStatistics],
    analysis_boundaries: Vec<ExprBoundaries>,
) -> Vec<ColumnStatistics> {
    analysis_boundaries
        .into_iter()
        .enumerate()
        .map(
            |(
                idx,
                ExprBoundaries {
                    interval,
                    distinct_count,
                    ..
                },
            )| {
                let Some(interval) = interval else {
                    // If the interval is `None`, we can say that there are no rows:
                    return ColumnStatistics {
                        null_count: Precision::Exact(0),
                        max_value: Precision::Exact(ScalarValue::Null),
                        min_value: Precision::Exact(ScalarValue::Null),
                        sum_value: Precision::Exact(ScalarValue::Null),
                        distinct_count: Precision::Exact(0),
                    };
                };
                let (lower, upper) = interval.into_bounds();
                let (min_value, max_value) = if lower.eq(&upper) {
                    (Precision::Exact(lower), Precision::Exact(upper))
                } else {
                    (Precision::Inexact(lower), Precision::Inexact(upper))
                };
                ColumnStatistics {
                    null_count: input_column_stats[idx].null_count.to_inexact(),
                    max_value,
                    min_value,
                    sum_value: Precision::Absent,
                    distinct_count: distinct_count.to_inexact(),
                }
            },
        )
        .collect()
}

/// The FilterExec streams wraps the input iterator and applies the predicate expression to
/// determine which rows to include in its output batches
struct FilterExecStream {
    /// Output schema after the projection
    schema: SchemaRef,
    /// The expression to filter on. This expression must evaluate to a boolean value.
    predicate: Arc<dyn PhysicalExpr>,
    /// The input partition to filter.
    input: SendableRecordBatchStream,
    /// Runtime metrics recording
    baseline_metrics: BaselineMetrics,
    /// The projection indices of the columns in the input schema
    projection: Option<Vec<usize>>,
}

pub fn batch_filter(
    batch: &RecordBatch,
    predicate: &Arc<dyn PhysicalExpr>,
) -> Result<RecordBatch> {
    filter_and_project(batch, predicate, None, &batch.schema())
}

fn filter_and_project(
    batch: &RecordBatch,
    predicate: &Arc<dyn PhysicalExpr>,
    projection: Option<&Vec<usize>>,
    output_schema: &SchemaRef,
) -> Result<RecordBatch> {
    predicate
        .evaluate(batch)
        .and_then(|v| v.into_array(batch.num_rows()))
        .and_then(|array| {
            Ok(match (as_boolean_array(&array), projection) {
                // Apply filter array to record batch
                (Ok(filter_array), None) => filter_record_batch(batch, filter_array)?,
                (Ok(filter_array), Some(projection)) => {
                    let projected_columns = projection
                        .iter()
                        .map(|i| Arc::clone(batch.column(*i)))
                        .collect();
                    let projected_batch = RecordBatch::try_new(
                        Arc::clone(output_schema),
                        projected_columns,
                    )?;
                    filter_record_batch(&projected_batch, filter_array)?
                }
                (Err(_), _) => {
                    return internal_err!(
                        "Cannot create filter_array from non-boolean predicates"
                    );
                }
            })
        })
}

impl Stream for FilterExecStream {
    type Item = Result<RecordBatch>;

    fn poll_next(
        mut self: Pin<&mut Self>,
        cx: &mut Context<'_>,
    ) -> Poll<Option<Self::Item>> {
        let poll;
        loop {
            match ready!(self.input.poll_next_unpin(cx)) {
                Some(Ok(batch)) => {
                    let timer = self.baseline_metrics.elapsed_compute().timer();
                    let filtered_batch = filter_and_project(
                        &batch,
                        &self.predicate,
                        self.projection.as_ref(),
                        &self.schema,
                    )?;
                    timer.done();
                    // Skip entirely filtered batches
                    if filtered_batch.num_rows() == 0 {
                        continue;
                    }
                    poll = Poll::Ready(Some(Ok(filtered_batch)));
                    break;
                }
                value => {
                    poll = Poll::Ready(value);
                    break;
                }
            }
        }
        self.baseline_metrics.record_poll(poll)
    }

    fn size_hint(&self) -> (usize, Option<usize>) {
        // Same number of record batches
        self.input.size_hint()
    }
}

impl RecordBatchStream for FilterExecStream {
    fn schema(&self) -> SchemaRef {
        Arc::clone(&self.schema)
    }
}

/// Return the equals Column-Pairs and Non-equals Column-Pairs
fn collect_columns_from_predicate(predicate: &Arc<dyn PhysicalExpr>) -> EqualAndNonEqual {
    let mut eq_predicate_columns = Vec::<PhysicalExprPairRef>::new();
    let mut ne_predicate_columns = Vec::<PhysicalExprPairRef>::new();

    let predicates = split_conjunction(predicate);
    predicates.into_iter().for_each(|p| {
        if let Some(binary) = p.as_any().downcast_ref::<BinaryExpr>() {
            match binary.op() {
                Operator::Eq => {
                    eq_predicate_columns.push((binary.left(), binary.right()))
                }
                Operator::NotEq => {
                    ne_predicate_columns.push((binary.left(), binary.right()))
                }
                _ => {}
            }
        }
    });

    (eq_predicate_columns, ne_predicate_columns)
}

/// Pair of `Arc<dyn PhysicalExpr>`s
pub type PhysicalExprPairRef<'a> = (&'a Arc<dyn PhysicalExpr>, &'a Arc<dyn PhysicalExpr>);

/// The equals Column-Pairs and Non-equals Column-Pairs in the Predicates
pub type EqualAndNonEqual<'a> =
    (Vec<PhysicalExprPairRef<'a>>, Vec<PhysicalExprPairRef<'a>>);

#[cfg(test)]
mod tests {
    use super::*;
    use crate::empty::EmptyExec;
    use crate::expressions::*;
    use crate::test;
    use crate::test::exec::StatisticsExec;
    use arrow::datatypes::{Field, Schema, UnionFields, UnionMode};
    use datafusion_common::ScalarValue;

    #[tokio::test]
    async fn collect_columns_predicates() -> Result<()> {
        let schema = test::aggr_test_schema();
        let predicate: Arc<dyn PhysicalExpr> = binary(
            binary(
                binary(col("c2", &schema)?, Operator::GtEq, lit(1u32), &schema)?,
                Operator::And,
                binary(col("c2", &schema)?, Operator::Eq, lit(4u32), &schema)?,
                &schema,
            )?,
            Operator::And,
            binary(
                binary(
                    col("c2", &schema)?,
                    Operator::Eq,
                    col("c9", &schema)?,
                    &schema,
                )?,
                Operator::And,
                binary(
                    col("c1", &schema)?,
                    Operator::NotEq,
                    col("c13", &schema)?,
                    &schema,
                )?,
                &schema,
            )?,
            &schema,
        )?;

        let (equal_pairs, ne_pairs) = collect_columns_from_predicate(&predicate);
        assert_eq!(2, equal_pairs.len());
        assert!(equal_pairs[0].0.eq(&col("c2", &schema)?));
        assert!(equal_pairs[0].1.eq(&lit(4u32)));

        assert!(equal_pairs[1].0.eq(&col("c2", &schema)?));
        assert!(equal_pairs[1].1.eq(&col("c9", &schema)?));

        assert_eq!(1, ne_pairs.len());
        assert!(ne_pairs[0].0.eq(&col("c1", &schema)?));
        assert!(ne_pairs[0].1.eq(&col("c13", &schema)?));

        Ok(())
    }

    #[tokio::test]
    async fn test_filter_statistics_basic_expr() -> Result<()> {
        // Table:
        //      a: min=1, max=100
        let bytes_per_row = 4;
        let schema = Schema::new(vec![Field::new("a", DataType::Int32, false)]);
        let input = Arc::new(StatisticsExec::new(
            Statistics {
                num_rows: Precision::Inexact(100),
                total_byte_size: Precision::Inexact(100 * bytes_per_row),
                column_statistics: vec![ColumnStatistics {
                    min_value: Precision::Inexact(ScalarValue::Int32(Some(1))),
                    max_value: Precision::Inexact(ScalarValue::Int32(Some(100))),
                    ..Default::default()
                }],
            },
            schema.clone(),
        ));

        // a <= 25
        let predicate: Arc<dyn PhysicalExpr> =
            binary(col("a", &schema)?, Operator::LtEq, lit(25i32), &schema)?;

        // WHERE a <= 25
        let filter: Arc<dyn ExecutionPlan> =
            Arc::new(FilterExec::try_new(predicate, input)?);

        let statistics = filter.statistics()?;
        assert_eq!(statistics.num_rows, Precision::Inexact(25));
        assert_eq!(
            statistics.total_byte_size,
            Precision::Inexact(25 * bytes_per_row)
        );
        assert_eq!(
            statistics.column_statistics,
            vec![ColumnStatistics {
                min_value: Precision::Inexact(ScalarValue::Int32(Some(1))),
                max_value: Precision::Inexact(ScalarValue::Int32(Some(25))),
                ..Default::default()
            }]
        );

        Ok(())
    }

    #[tokio::test]
    async fn test_filter_statistics_column_level_nested() -> Result<()> {
        // Table:
        //      a: min=1, max=100
        let schema = Schema::new(vec![Field::new("a", DataType::Int32, false)]);
        let input = Arc::new(StatisticsExec::new(
            Statistics {
                num_rows: Precision::Inexact(100),
                column_statistics: vec![ColumnStatistics {
                    min_value: Precision::Inexact(ScalarValue::Int32(Some(1))),
                    max_value: Precision::Inexact(ScalarValue::Int32(Some(100))),
                    ..Default::default()
                }],
                total_byte_size: Precision::Absent,
            },
            schema.clone(),
        ));

        // WHERE a <= 25
        let sub_filter: Arc<dyn ExecutionPlan> = Arc::new(FilterExec::try_new(
            binary(col("a", &schema)?, Operator::LtEq, lit(25i32), &schema)?,
            input,
        )?);

        // Nested filters (two separate physical plans, instead of AND chain in the expr)
        // WHERE a >= 10
        // WHERE a <= 25
        let filter: Arc<dyn ExecutionPlan> = Arc::new(FilterExec::try_new(
            binary(col("a", &schema)?, Operator::GtEq, lit(10i32), &schema)?,
            sub_filter,
        )?);

        let statistics = filter.statistics()?;
        assert_eq!(statistics.num_rows, Precision::Inexact(16));
        assert_eq!(
            statistics.column_statistics,
            vec![ColumnStatistics {
                min_value: Precision::Inexact(ScalarValue::Int32(Some(10))),
                max_value: Precision::Inexact(ScalarValue::Int32(Some(25))),
                ..Default::default()
            }]
        );

        Ok(())
    }

    #[tokio::test]
    async fn test_filter_statistics_column_level_nested_multiple() -> Result<()> {
        // Table:
        //      a: min=1, max=100
        //      b: min=1, max=50
        let schema = Schema::new(vec![
            Field::new("a", DataType::Int32, false),
            Field::new("b", DataType::Int32, false),
        ]);
        let input = Arc::new(StatisticsExec::new(
            Statistics {
                num_rows: Precision::Inexact(100),
                column_statistics: vec![
                    ColumnStatistics {
                        min_value: Precision::Inexact(ScalarValue::Int32(Some(1))),
                        max_value: Precision::Inexact(ScalarValue::Int32(Some(100))),
                        ..Default::default()
                    },
                    ColumnStatistics {
                        min_value: Precision::Inexact(ScalarValue::Int32(Some(1))),
                        max_value: Precision::Inexact(ScalarValue::Int32(Some(50))),
                        ..Default::default()
                    },
                ],
                total_byte_size: Precision::Absent,
            },
            schema.clone(),
        ));

        // WHERE a <= 25
        let a_lte_25: Arc<dyn ExecutionPlan> = Arc::new(FilterExec::try_new(
            binary(col("a", &schema)?, Operator::LtEq, lit(25i32), &schema)?,
            input,
        )?);

        // WHERE b > 45
        let b_gt_5: Arc<dyn ExecutionPlan> = Arc::new(FilterExec::try_new(
            binary(col("b", &schema)?, Operator::Gt, lit(45i32), &schema)?,
            a_lte_25,
        )?);

        // WHERE a >= 10
        let filter: Arc<dyn ExecutionPlan> = Arc::new(FilterExec::try_new(
            binary(col("a", &schema)?, Operator::GtEq, lit(10i32), &schema)?,
            b_gt_5,
        )?);
        let statistics = filter.statistics()?;
        // On a uniform distribution, only fifteen rows will satisfy the
        // filter that 'a' proposed (a >= 10 AND a <= 25) (15/100) and only
        // 5 rows will satisfy the filter that 'b' proposed (b > 45) (5/50).
        //
        // Which would result with a selectivity of  '15/100 * 5/50' or 0.015
        // and that means about %1.5 of the all rows (rounded up to 2 rows).
        assert_eq!(statistics.num_rows, Precision::Inexact(2));
        assert_eq!(
            statistics.column_statistics,
            vec![
                ColumnStatistics {
                    min_value: Precision::Inexact(ScalarValue::Int32(Some(10))),
                    max_value: Precision::Inexact(ScalarValue::Int32(Some(25))),
                    ..Default::default()
                },
                ColumnStatistics {
                    min_value: Precision::Inexact(ScalarValue::Int32(Some(46))),
                    max_value: Precision::Inexact(ScalarValue::Int32(Some(50))),
                    ..Default::default()
                }
            ]
        );

        Ok(())
    }

    #[tokio::test]
    async fn test_filter_statistics_when_input_stats_missing() -> Result<()> {
        // Table:
        //      a: min=???, max=??? (missing)
        let schema = Schema::new(vec![Field::new("a", DataType::Int32, false)]);
        let input = Arc::new(StatisticsExec::new(
            Statistics::new_unknown(&schema),
            schema.clone(),
        ));

        // a <= 25
        let predicate: Arc<dyn PhysicalExpr> =
            binary(col("a", &schema)?, Operator::LtEq, lit(25i32), &schema)?;

        // WHERE a <= 25
        let filter: Arc<dyn ExecutionPlan> =
            Arc::new(FilterExec::try_new(predicate, input)?);

        let statistics = filter.statistics()?;
        assert_eq!(statistics.num_rows, Precision::Absent);

        Ok(())
    }

    #[tokio::test]
    async fn test_filter_statistics_multiple_columns() -> Result<()> {
        // Table:
        //      a: min=1, max=100
        //      b: min=1, max=3
        //      c: min=1000.0  max=1100.0
        let schema = Schema::new(vec![
            Field::new("a", DataType::Int32, false),
            Field::new("b", DataType::Int32, false),
            Field::new("c", DataType::Float32, false),
        ]);
        let input = Arc::new(StatisticsExec::new(
            Statistics {
                num_rows: Precision::Inexact(1000),
                total_byte_size: Precision::Inexact(4000),
                column_statistics: vec![
                    ColumnStatistics {
                        min_value: Precision::Inexact(ScalarValue::Int32(Some(1))),
                        max_value: Precision::Inexact(ScalarValue::Int32(Some(100))),
                        ..Default::default()
                    },
                    ColumnStatistics {
                        min_value: Precision::Inexact(ScalarValue::Int32(Some(1))),
                        max_value: Precision::Inexact(ScalarValue::Int32(Some(3))),
                        ..Default::default()
                    },
                    ColumnStatistics {
                        min_value: Precision::Inexact(ScalarValue::Float32(Some(1000.0))),
                        max_value: Precision::Inexact(ScalarValue::Float32(Some(1100.0))),
                        ..Default::default()
                    },
                ],
            },
            schema,
        ));
        // WHERE a<=53 AND (b=3 AND (c<=1075.0 AND a>b))
        let predicate = Arc::new(BinaryExpr::new(
            Arc::new(BinaryExpr::new(
                Arc::new(Column::new("a", 0)),
                Operator::LtEq,
                Arc::new(Literal::new(ScalarValue::Int32(Some(53)))),
            )),
            Operator::And,
            Arc::new(BinaryExpr::new(
                Arc::new(BinaryExpr::new(
                    Arc::new(Column::new("b", 1)),
                    Operator::Eq,
                    Arc::new(Literal::new(ScalarValue::Int32(Some(3)))),
                )),
                Operator::And,
                Arc::new(BinaryExpr::new(
                    Arc::new(BinaryExpr::new(
                        Arc::new(Column::new("c", 2)),
                        Operator::LtEq,
                        Arc::new(Literal::new(ScalarValue::Float32(Some(1075.0)))),
                    )),
                    Operator::And,
                    Arc::new(BinaryExpr::new(
                        Arc::new(Column::new("a", 0)),
                        Operator::Gt,
                        Arc::new(Column::new("b", 1)),
                    )),
                )),
            )),
        ));
        let filter: Arc<dyn ExecutionPlan> =
            Arc::new(FilterExec::try_new(predicate, input)?);
        let statistics = filter.statistics()?;
        // 0.5 (from a) * 0.333333... (from b) * 0.798387... (from c) ≈ 0.1330...
        // num_rows after ceil => 133.0... => 134
        // total_byte_size after ceil => 532.0... => 533
        assert_eq!(statistics.num_rows, Precision::Inexact(134));
        assert_eq!(statistics.total_byte_size, Precision::Inexact(533));
        let exp_col_stats = vec![
            ColumnStatistics {
                min_value: Precision::Inexact(ScalarValue::Int32(Some(4))),
                max_value: Precision::Inexact(ScalarValue::Int32(Some(53))),
                ..Default::default()
            },
            ColumnStatistics {
                min_value: Precision::Inexact(ScalarValue::Int32(Some(3))),
                max_value: Precision::Inexact(ScalarValue::Int32(Some(3))),
                ..Default::default()
            },
            ColumnStatistics {
                min_value: Precision::Inexact(ScalarValue::Float32(Some(1000.0))),
                max_value: Precision::Inexact(ScalarValue::Float32(Some(1075.0))),
                ..Default::default()
            },
        ];
        let _ = exp_col_stats
            .into_iter()
            .zip(statistics.column_statistics)
            .map(|(expected, actual)| {
                if let Some(val) = actual.min_value.get_value() {
                    if val.data_type().is_floating() {
                        // Windows rounds arithmetic operation results differently for floating point numbers.
                        // Therefore, we check if the actual values are in an epsilon range.
                        let actual_min = actual.min_value.get_value().unwrap();
                        let actual_max = actual.max_value.get_value().unwrap();
                        let expected_min = expected.min_value.get_value().unwrap();
                        let expected_max = expected.max_value.get_value().unwrap();
                        let eps = ScalarValue::Float32(Some(1e-6));

                        assert!(actual_min.sub(expected_min).unwrap() < eps);
                        assert!(actual_min.sub(expected_min).unwrap() < eps);

                        assert!(actual_max.sub(expected_max).unwrap() < eps);
                        assert!(actual_max.sub(expected_max).unwrap() < eps);
                    } else {
                        assert_eq!(actual, expected);
                    }
                } else {
                    assert_eq!(actual, expected);
                }
            });

        Ok(())
    }

    #[tokio::test]
    async fn test_filter_statistics_full_selective() -> Result<()> {
        // Table:
        //      a: min=1, max=100
        //      b: min=1, max=3
        let schema = Schema::new(vec![
            Field::new("a", DataType::Int32, false),
            Field::new("b", DataType::Int32, false),
        ]);
        let input = Arc::new(StatisticsExec::new(
            Statistics {
                num_rows: Precision::Inexact(1000),
                total_byte_size: Precision::Inexact(4000),
                column_statistics: vec![
                    ColumnStatistics {
                        min_value: Precision::Inexact(ScalarValue::Int32(Some(1))),
                        max_value: Precision::Inexact(ScalarValue::Int32(Some(100))),
                        ..Default::default()
                    },
                    ColumnStatistics {
                        min_value: Precision::Inexact(ScalarValue::Int32(Some(1))),
                        max_value: Precision::Inexact(ScalarValue::Int32(Some(3))),
                        ..Default::default()
                    },
                ],
            },
            schema,
        ));
        // WHERE a<200 AND 1<=b
        let predicate = Arc::new(BinaryExpr::new(
            Arc::new(BinaryExpr::new(
                Arc::new(Column::new("a", 0)),
                Operator::Lt,
                Arc::new(Literal::new(ScalarValue::Int32(Some(200)))),
            )),
            Operator::And,
            Arc::new(BinaryExpr::new(
                Arc::new(Literal::new(ScalarValue::Int32(Some(1)))),
                Operator::LtEq,
                Arc::new(Column::new("b", 1)),
            )),
        ));
        // Since filter predicate passes all entries, statistics after filter shouldn't change.
        let expected = input.statistics()?.column_statistics;
        let filter: Arc<dyn ExecutionPlan> =
            Arc::new(FilterExec::try_new(predicate, input)?);
        let statistics = filter.statistics()?;

        assert_eq!(statistics.num_rows, Precision::Inexact(1000));
        assert_eq!(statistics.total_byte_size, Precision::Inexact(4000));
        assert_eq!(statistics.column_statistics, expected);

        Ok(())
    }

    #[tokio::test]
    async fn test_filter_statistics_zero_selective() -> Result<()> {
        // Table:
        //      a: min=1, max=100
        //      b: min=1, max=3
        let schema = Schema::new(vec![
            Field::new("a", DataType::Int32, false),
            Field::new("b", DataType::Int32, false),
        ]);
        let input = Arc::new(StatisticsExec::new(
            Statistics {
                num_rows: Precision::Inexact(1000),
                total_byte_size: Precision::Inexact(4000),
                column_statistics: vec![
                    ColumnStatistics {
                        min_value: Precision::Inexact(ScalarValue::Int32(Some(1))),
                        max_value: Precision::Inexact(ScalarValue::Int32(Some(100))),
                        ..Default::default()
                    },
                    ColumnStatistics {
                        min_value: Precision::Inexact(ScalarValue::Int32(Some(1))),
                        max_value: Precision::Inexact(ScalarValue::Int32(Some(3))),
                        ..Default::default()
                    },
                ],
            },
            schema,
        ));
        // WHERE a>200 AND 1<=b
        let predicate = Arc::new(BinaryExpr::new(
            Arc::new(BinaryExpr::new(
                Arc::new(Column::new("a", 0)),
                Operator::Gt,
                Arc::new(Literal::new(ScalarValue::Int32(Some(200)))),
            )),
            Operator::And,
            Arc::new(BinaryExpr::new(
                Arc::new(Literal::new(ScalarValue::Int32(Some(1)))),
                Operator::LtEq,
                Arc::new(Column::new("b", 1)),
            )),
        ));
        let filter: Arc<dyn ExecutionPlan> =
            Arc::new(FilterExec::try_new(predicate, input)?);
        let statistics = filter.statistics()?;

        assert_eq!(statistics.num_rows, Precision::Inexact(0));
        assert_eq!(statistics.total_byte_size, Precision::Inexact(0));
        assert_eq!(
            statistics.column_statistics,
            vec![
                ColumnStatistics {
                    min_value: Precision::Exact(ScalarValue::Null),
                    max_value: Precision::Exact(ScalarValue::Null),
                    sum_value: Precision::Exact(ScalarValue::Null),
                    distinct_count: Precision::Exact(0),
                    null_count: Precision::Exact(0),
                },
                ColumnStatistics {
                    min_value: Precision::Exact(ScalarValue::Null),
                    max_value: Precision::Exact(ScalarValue::Null),
                    sum_value: Precision::Exact(ScalarValue::Null),
                    distinct_count: Precision::Exact(0),
                    null_count: Precision::Exact(0),
                },
            ]
        );

        Ok(())
    }

    #[tokio::test]
    async fn test_filter_statistics_more_inputs() -> Result<()> {
        let schema = Schema::new(vec![
            Field::new("a", DataType::Int32, false),
            Field::new("b", DataType::Int32, false),
        ]);
        let input = Arc::new(StatisticsExec::new(
            Statistics {
                num_rows: Precision::Inexact(1000),
                total_byte_size: Precision::Inexact(4000),
                column_statistics: vec![
                    ColumnStatistics {
                        min_value: Precision::Inexact(ScalarValue::Int32(Some(1))),
                        max_value: Precision::Inexact(ScalarValue::Int32(Some(100))),
                        ..Default::default()
                    },
                    ColumnStatistics {
                        min_value: Precision::Inexact(ScalarValue::Int32(Some(1))),
                        max_value: Precision::Inexact(ScalarValue::Int32(Some(100))),
                        ..Default::default()
                    },
                ],
            },
            schema,
        ));
        // WHERE a<50
        let predicate = Arc::new(BinaryExpr::new(
            Arc::new(Column::new("a", 0)),
            Operator::Lt,
            Arc::new(Literal::new(ScalarValue::Int32(Some(50)))),
        ));
        let filter: Arc<dyn ExecutionPlan> =
            Arc::new(FilterExec::try_new(predicate, input)?);
        let statistics = filter.statistics()?;

        assert_eq!(statistics.num_rows, Precision::Inexact(490));
        assert_eq!(statistics.total_byte_size, Precision::Inexact(1960));
        assert_eq!(
            statistics.column_statistics,
            vec![
                ColumnStatistics {
                    min_value: Precision::Inexact(ScalarValue::Int32(Some(1))),
                    max_value: Precision::Inexact(ScalarValue::Int32(Some(49))),
                    ..Default::default()
                },
                ColumnStatistics {
                    min_value: Precision::Inexact(ScalarValue::Int32(Some(1))),
                    max_value: Precision::Inexact(ScalarValue::Int32(Some(100))),
                    ..Default::default()
                },
            ]
        );

        Ok(())
    }

    #[tokio::test]
    async fn test_empty_input_statistics() -> Result<()> {
        let schema = Schema::new(vec![Field::new("a", DataType::Int32, false)]);
        let input = Arc::new(StatisticsExec::new(
            Statistics::new_unknown(&schema),
            schema,
        ));
        // WHERE a <= 10 AND 0 <= a - 5
        let predicate = Arc::new(BinaryExpr::new(
            Arc::new(BinaryExpr::new(
                Arc::new(Column::new("a", 0)),
                Operator::LtEq,
                Arc::new(Literal::new(ScalarValue::Int32(Some(10)))),
            )),
            Operator::And,
            Arc::new(BinaryExpr::new(
                Arc::new(Literal::new(ScalarValue::Int32(Some(0)))),
                Operator::LtEq,
                Arc::new(BinaryExpr::new(
                    Arc::new(Column::new("a", 0)),
                    Operator::Minus,
                    Arc::new(Literal::new(ScalarValue::Int32(Some(5)))),
                )),
            )),
        ));
        let filter: Arc<dyn ExecutionPlan> =
            Arc::new(FilterExec::try_new(predicate, input)?);
        let filter_statistics = filter.statistics()?;

        let expected_filter_statistics = Statistics {
            num_rows: Precision::Absent,
            total_byte_size: Precision::Absent,
            column_statistics: vec![ColumnStatistics {
                null_count: Precision::Absent,
                min_value: Precision::Inexact(ScalarValue::Int32(Some(5))),
                max_value: Precision::Inexact(ScalarValue::Int32(Some(10))),
                sum_value: Precision::Absent,
                distinct_count: Precision::Absent,
            }],
        };

        assert_eq!(filter_statistics, expected_filter_statistics);

        Ok(())
    }

    #[tokio::test]
    async fn test_statistics_with_constant_column() -> Result<()> {
        let schema = Schema::new(vec![Field::new("a", DataType::Int32, false)]);
        let input = Arc::new(StatisticsExec::new(
            Statistics::new_unknown(&schema),
            schema,
        ));
        // WHERE a = 10
        let predicate = Arc::new(BinaryExpr::new(
            Arc::new(Column::new("a", 0)),
            Operator::Eq,
            Arc::new(Literal::new(ScalarValue::Int32(Some(10)))),
        ));
        let filter: Arc<dyn ExecutionPlan> =
            Arc::new(FilterExec::try_new(predicate, input)?);
        let filter_statistics = filter.statistics()?;
        // First column is "a", and it is a column with only one value after the filter.
        assert!(filter_statistics.column_statistics[0].is_singleton());

        Ok(())
    }

    #[tokio::test]
    async fn test_validation_filter_selectivity() -> Result<()> {
        let schema = Schema::new(vec![Field::new("a", DataType::Int32, false)]);
        let input = Arc::new(StatisticsExec::new(
            Statistics::new_unknown(&schema),
            schema,
        ));
        // WHERE a = 10
        let predicate = Arc::new(BinaryExpr::new(
            Arc::new(Column::new("a", 0)),
            Operator::Eq,
            Arc::new(Literal::new(ScalarValue::Int32(Some(10)))),
        ));
        let filter = FilterExec::try_new(predicate, input)?;
        assert!(filter.with_default_selectivity(120).is_err());
        Ok(())
    }

    #[tokio::test]
    async fn test_custom_filter_selectivity() -> Result<()> {
        // Need a decimal to trigger inexact selectivity
        let schema =
            Schema::new(vec![Field::new("a", DataType::Decimal128(2, 3), false)]);
        let input = Arc::new(StatisticsExec::new(
            Statistics {
                num_rows: Precision::Inexact(1000),
                total_byte_size: Precision::Inexact(4000),
                column_statistics: vec![ColumnStatistics {
                    ..Default::default()
                }],
            },
            schema,
        ));
        // WHERE a = 10
        let predicate = Arc::new(BinaryExpr::new(
            Arc::new(Column::new("a", 0)),
            Operator::Eq,
            Arc::new(Literal::new(ScalarValue::Decimal128(Some(10), 10, 10))),
        ));
        let filter = FilterExec::try_new(predicate, input)?;
        let statistics = filter.statistics()?;
        assert_eq!(statistics.num_rows, Precision::Inexact(200));
        assert_eq!(statistics.total_byte_size, Precision::Inexact(800));
        let filter = filter.with_default_selectivity(40)?;
        let statistics = filter.statistics()?;
        assert_eq!(statistics.num_rows, Precision::Inexact(400));
        assert_eq!(statistics.total_byte_size, Precision::Inexact(1600));
        Ok(())
    }

    #[test]
    fn test_equivalence_properties_union_type() -> Result<()> {
        let union_type = DataType::Union(
            UnionFields::new(
                vec![0, 1],
                vec![
                    Field::new("f1", DataType::Int32, true),
                    Field::new("f2", DataType::Utf8, true),
                ],
            ),
            UnionMode::Sparse,
        );

        let schema = Arc::new(Schema::new(vec![
            Field::new("c1", DataType::Int32, true),
            Field::new("c2", union_type, true),
        ]));

        let exec = FilterExec::try_new(
            binary(
                binary(col("c1", &schema)?, Operator::GtEq, lit(1i32), &schema)?,
                Operator::And,
                binary(col("c1", &schema)?, Operator::LtEq, lit(4i32), &schema)?,
                &schema,
            )?,
            Arc::new(EmptyExec::new(Arc::clone(&schema))),
        )?;

        exec.statistics().unwrap();

        Ok(())
    }
}<|MERGE_RESOLUTION|>--- conflicted
+++ resolved
@@ -458,13 +458,8 @@
         Ok(FilterPushdownResult {
             support: FilterPushdownSupport::Supported {
                 child_descriptions,
-<<<<<<< HEAD
                 op: Arc::clone(self.input()),
                 retry: true,
-=======
-                op: Arc::clone(&node),
-                retry: false,
->>>>>>> 6836dd45
             },
             remaining_description,
         })
