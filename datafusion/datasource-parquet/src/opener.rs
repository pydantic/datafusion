// Licensed to the Apache Software Foundation (ASF) under one
// or more contributor license agreements.  See the NOTICE file
// distributed with this work for additional information
// regarding copyright ownership.  The ASF licenses this file
// to you under the Apache License, Version 2.0 (the
// "License"); you may not use this file except in compliance
// with the License.  You may obtain a copy of the License at
//
//   http://www.apache.org/licenses/LICENSE-2.0
//
// Unless required by applicable law or agreed to in writing,
// software distributed under the License is distributed on an
// "AS IS" BASIS, WITHOUT WARRANTIES OR CONDITIONS OF ANY
// KIND, either express or implied.  See the License for the
// specific language governing permissions and limitations
// under the License.

//! [`ParquetOpener`] for opening Parquet files

use std::sync::Arc;

use crate::page_filter::PagePruningAccessPlanFilter;
use crate::row_group_filter::RowGroupAccessPlanFilter;
use crate::{
    apply_file_schema_type_coercions, coerce_int96_to_resolution, row_filter,
    ParquetAccessPlan, ParquetFileMetrics, ParquetFileReaderFactory,
};
use datafusion_datasource::file_meta::FileMeta;
use datafusion_datasource::file_stream::{FileOpenFuture, FileOpener};
use datafusion_datasource::schema_adapter::SchemaAdapterFactory;

use arrow::datatypes::{SchemaRef, TimeUnit};
use arrow::error::ArrowError;
use datafusion_common::{exec_err, Result};
use datafusion_physical_expr_common::physical_expr::PhysicalExpr;
use datafusion_physical_optimizer::pruning::{ColumnOrdering, PruningPredicate};
use datafusion_physical_plan::metrics::{Count, ExecutionPlanMetricsSet, MetricBuilder};

use futures::{StreamExt, TryStreamExt};
use log::debug;
use parquet::arrow::arrow_reader::{ArrowReaderMetadata, ArrowReaderOptions};
use parquet::arrow::async_reader::AsyncFileReader;
use parquet::arrow::{ParquetRecordBatchStreamBuilder, ProjectionMask};
use parquet::basic::{ColumnOrder, SortOrder};
use parquet::file::metadata::ParquetMetaDataReader;

/// Implements [`FileOpener`] for a parquet file
pub(super) struct ParquetOpener {
    /// Execution partition index
    pub partition_index: usize,
    /// Column indexes in `table_schema` needed by the query
    pub projection: Arc<[usize]>,
    /// Target number of rows in each output RecordBatch
    pub batch_size: usize,
    /// Optional limit on the number of rows to read
    pub limit: Option<usize>,
    /// Optional predicate to apply during the scan
    pub predicate: Option<Arc<dyn PhysicalExpr>>,
    /// Schema of the output table without partition columns.
    /// This is the schema we coerce the physical file schema into.
    pub logical_file_schema: SchemaRef,
    /// Optional hint for how large the initial request to read parquet metadata
    /// should be
    pub metadata_size_hint: Option<usize>,
    /// Metrics for reporting
    pub metrics: ExecutionPlanMetricsSet,
    /// Factory for instantiating parquet reader
    pub parquet_file_reader_factory: Arc<dyn ParquetFileReaderFactory>,
    /// Should the filters be evaluated during the parquet scan using
    /// [`DataFusionArrowPredicate`](row_filter::DatafusionArrowPredicate)?
    pub pushdown_filters: bool,
    /// Should the filters be reordered to optimize the scan?
    pub reorder_filters: bool,
    /// Should the page index be read from parquet files, if present, to skip
    /// data pages
    pub enable_page_index: bool,
    /// Should the bloom filter be read from parquet, if present, to skip row
    /// groups
    pub enable_bloom_filter: bool,
    /// Schema adapter factory
    pub schema_adapter_factory: Arc<dyn SchemaAdapterFactory>,
    /// Should row group pruning be applied
    pub enable_row_group_stats_pruning: bool,
    /// Coerce INT96 timestamps to specific TimeUnit
    pub coerce_int96: Option<TimeUnit>,
}

impl FileOpener for ParquetOpener {
    fn open(&self, file_meta: FileMeta) -> Result<FileOpenFuture> {
        let file_range = file_meta.range.clone();
        let extensions = file_meta.extensions.clone();
        let file_name = file_meta.location().to_string();
        let file_metrics =
            ParquetFileMetrics::new(self.partition_index, &file_name, &self.metrics);

        let metadata_size_hint = file_meta.metadata_size_hint.or(self.metadata_size_hint);

        let mut async_file_reader: Box<dyn AsyncFileReader> =
            self.parquet_file_reader_factory.create_reader(
                self.partition_index,
                file_meta,
                metadata_size_hint,
                &self.metrics,
            )?;

        let batch_size = self.batch_size;

        let projected_schema =
            SchemaRef::from(self.logical_file_schema.project(&self.projection)?);
        let schema_adapter_factory = Arc::clone(&self.schema_adapter_factory);
        let schema_adapter = self
            .schema_adapter_factory
            .create(projected_schema, Arc::clone(&self.logical_file_schema));
        let predicate = self.predicate.clone();
        let logical_file_schema = Arc::clone(&self.logical_file_schema);
        let reorder_predicates = self.reorder_filters;
        let pushdown_filters = self.pushdown_filters;
        let coerce_int96 = self.coerce_int96;
        let enable_bloom_filter = self.enable_bloom_filter;
        let enable_row_group_stats_pruning = self.enable_row_group_stats_pruning;
        let limit = self.limit;

        let predicate_creation_errors = MetricBuilder::new(&self.metrics)
            .global_counter("num_predicate_creation_errors");

        let enable_page_index = self.enable_page_index;

        Ok(Box::pin(async move {
            // Don't load the page index yet. Since it is not stored inline in
            // the footer, loading the page index if it is not needed will do
            // unecessary I/O. We decide later if it is needed to evaluate the
            // pruning predicates. Thus default to not requesting if from the
            // underlying reader.
            let mut options = ArrowReaderOptions::new().with_page_index(false);
            let mut metadata_timer = file_metrics.metadata_load_time.timer();

            // Begin by loading the metadata from the underlying reader (note
            // the returned metadata may actually include page indexes as some
            // readers may return page indexes even when not requested -- for
            // example when they are cached)
            let mut reader_metadata =
                ArrowReaderMetadata::load_async(&mut async_file_reader, options.clone())
                    .await?;

            // Note about schemas: we are actually dealing with **3 different schemas** here:
            // - The table schema as defined by the TableProvider.
            //   This is what the user sees, what they get when they `SELECT * FROM table`, etc.
            // - The logical file schema: this is the table schema minus any hive partition columns and projections.
            //   This is what the physicalfile schema is coerced to.
            // - The physical file schema: this is the schema as defined by the parquet file. This is what the parquet file actually contains.
            let mut physical_file_schema = Arc::clone(reader_metadata.schema());

            // The schema loaded from the file may not be the same as the
            // desired schema (for example if we want to instruct the parquet
            // reader to read strings using Utf8View instead). Update if necessary
            if let Some(merged) = apply_file_schema_type_coercions(
                &logical_file_schema,
                &physical_file_schema,
            ) {
                physical_file_schema = Arc::new(merged);
                options = options.with_schema(Arc::clone(&physical_file_schema));
                reader_metadata = ArrowReaderMetadata::try_new(
                    Arc::clone(reader_metadata.metadata()),
                    options.clone(),
                )?;
            }

            if coerce_int96.is_some() {
                if let Some(merged) = coerce_int96_to_resolution(
                    reader_metadata.parquet_schema(),
                    &physical_file_schema,
                    &(coerce_int96.unwrap()),
                ) {
                    physical_file_schema = Arc::new(merged);
                    options = options.with_schema(Arc::clone(&physical_file_schema));
                    reader_metadata = ArrowReaderMetadata::try_new(
                        Arc::clone(reader_metadata.metadata()),
                        options.clone(),
                    )?;
                }
            }

            let ordering = reader_metadata
                .metadata()
                .file_metadata()
                .column_orders()
                .map_or_else(
                    || vec![ColumnOrdering::Unknown; physical_file_schema.fields().len()],
                    |column_orders| {
                        column_orders
                            .iter()
                            .map(|order| match order {
                                ColumnOrder::TYPE_DEFINED_ORDER(sort_order) => {
                                    match sort_order {
                                        SortOrder::SIGNED => ColumnOrdering::Signed,
                                        SortOrder::UNSIGNED => ColumnOrdering::Unsigned,
                                        _ => ColumnOrdering::Undefined,
                                    }
                                }
                                /* TODO(ets): for future
                                ColumnOrder::IEEE_754_TOTAL_ORDER => {
                                    ColumnOrdering::TotalOrder
                                }*/
                                ColumnOrder::UNDEFINED => ColumnOrdering::Unknown,
                            })
                            .collect::<Vec<_>>()
                    },
                );

            // Build predicates for this specific file
            let (pruning_predicate, page_pruning_predicate) = build_pruning_predicates(
                predicate.as_ref(),
<<<<<<< HEAD
                &physical_file_schema,
                ordering,
=======
                &logical_file_schema,
>>>>>>> 6cf74d64
                &predicate_creation_errors,
            );

            // The page index is not stored inline in the parquet footer so the
            // code above may not have read the page index structures yet. If we
            // need them for reading and they aren't yet loaded, we need to load them now.
            if should_enable_page_index(enable_page_index, &page_pruning_predicate) {
                reader_metadata = load_page_index(
                    reader_metadata,
                    &mut async_file_reader,
                    // Since we're manually loading the page index the option here should not matter but we pass it in for consistency
                    options.with_page_index(true),
                )
                .await?;
            }

            metadata_timer.stop();

            let mut builder = ParquetRecordBatchStreamBuilder::new_with_metadata(
                async_file_reader,
                reader_metadata,
            );

            let (schema_mapping, adapted_projections) =
                schema_adapter.map_schema(&physical_file_schema)?;

            let mask = ProjectionMask::roots(
                builder.parquet_schema(),
                adapted_projections.iter().cloned(),
            );

            // Filter pushdown: evaluate predicates during scan
            if let Some(predicate) = pushdown_filters.then_some(predicate).flatten() {
                let row_filter = row_filter::build_row_filter(
                    &predicate,
                    &physical_file_schema,
                    &logical_file_schema,
                    builder.metadata(),
                    reorder_predicates,
                    &file_metrics,
                    &schema_adapter_factory,
                );

                match row_filter {
                    Ok(Some(filter)) => {
                        builder = builder.with_row_filter(filter);
                    }
                    Ok(None) => {}
                    Err(e) => {
                        debug!(
                            "Ignoring error building row filter for '{predicate:?}': {e}"
                        );
                    }
                };
            };

            // Determine which row groups to actually read. The idea is to skip
            // as many row groups as possible based on the metadata and query
            let file_metadata = Arc::clone(builder.metadata());
            let predicate = pruning_predicate.as_ref().map(|p| p.as_ref());
            let rg_metadata = file_metadata.row_groups();
            // track which row groups to actually read
            let access_plan =
                create_initial_plan(&file_name, extensions, rg_metadata.len())?;
            let mut row_groups = RowGroupAccessPlanFilter::new(access_plan);
            // if there is a range restricting what parts of the file to read
            if let Some(range) = file_range.as_ref() {
                row_groups.prune_by_range(rg_metadata, range);
            }
            // If there is a predicate that can be evaluated against the metadata
            if let Some(predicate) = predicate.as_ref() {
                if enable_row_group_stats_pruning {
                    row_groups.prune_by_statistics(
                        &physical_file_schema,
                        builder.parquet_schema(),
                        rg_metadata,
                        predicate,
                        &file_metrics,
                    );
                }

                if enable_bloom_filter && !row_groups.is_empty() {
                    row_groups
                        .prune_by_bloom_filters(
                            &physical_file_schema,
                            &mut builder,
                            predicate,
                            &file_metrics,
                        )
                        .await;
                }
            }

            let mut access_plan = row_groups.build();

            // page index pruning: if all data on individual pages can
            // be ruled using page metadata, rows from other columns
            // with that range can be skipped as well
            if enable_page_index && !access_plan.is_empty() {
                if let Some(p) = page_pruning_predicate {
                    access_plan = p.prune_plan_with_page_index(
                        access_plan,
                        &physical_file_schema,
                        builder.parquet_schema(),
                        file_metadata.as_ref(),
                        &file_metrics,
                    );
                }
            }

            let row_group_indexes = access_plan.row_group_indexes();
            if let Some(row_selection) =
                access_plan.into_overall_row_selection(rg_metadata)?
            {
                builder = builder.with_row_selection(row_selection);
            }

            if let Some(limit) = limit {
                builder = builder.with_limit(limit)
            }

            let stream = builder
                .with_projection(mask)
                .with_batch_size(batch_size)
                .with_row_groups(row_group_indexes)
                .build()?;

            let adapted = stream
                .map_err(|e| ArrowError::ExternalError(Box::new(e)))
                .map(move |maybe_batch| {
                    maybe_batch
                        .and_then(|b| schema_mapping.map_batch(b).map_err(Into::into))
                });

            Ok(adapted.boxed())
        }))
    }
}

/// Return the initial [`ParquetAccessPlan`]
///
/// If the user has supplied one as an extension, use that
/// otherwise return a plan that scans all row groups
///
/// Returns an error if an invalid `ParquetAccessPlan` is provided
///
/// Note: file_name is only used for error messages
fn create_initial_plan(
    file_name: &str,
    extensions: Option<Arc<dyn std::any::Any + Send + Sync>>,
    row_group_count: usize,
) -> Result<ParquetAccessPlan> {
    if let Some(extensions) = extensions {
        if let Some(access_plan) = extensions.downcast_ref::<ParquetAccessPlan>() {
            let plan_len = access_plan.len();
            if plan_len != row_group_count {
                return exec_err!(
                    "Invalid ParquetAccessPlan for {file_name}. Specified {plan_len} row groups, but file has {row_group_count}"
                );
            }

            // check row group count matches the plan
            return Ok(access_plan.clone());
        } else {
            debug!("DataSourceExec Ignoring unknown extension specified for {file_name}");
        }
    }

    // default to scanning all row groups
    Ok(ParquetAccessPlan::new_all(row_group_count))
}

/// Build a pruning predicate from an optional predicate expression.
/// If the predicate is None or the predicate cannot be converted to a pruning
/// predicate, return None.
/// If there is an error creating the pruning predicate it is recorded by incrementing
/// the `predicate_creation_errors` counter.
pub(crate) fn build_pruning_predicate(
    predicate: Arc<dyn PhysicalExpr>,
    file_schema: &SchemaRef,
    column_orderings: Vec<ColumnOrdering>,
    predicate_creation_errors: &Count,
) -> Option<Arc<PruningPredicate>> {
    match PruningPredicate::try_new(predicate, Arc::clone(file_schema), column_orderings)
    {
        Ok(pruning_predicate) => {
            if !pruning_predicate.always_true() {
                return Some(Arc::new(pruning_predicate));
            }
        }
        Err(e) => {
            debug!("Could not create pruning predicate for: {e}");
            predicate_creation_errors.add(1);
        }
    }
    None
}

/// Build a page pruning predicate from an optional predicate expression.
/// If the predicate is None or the predicate cannot be converted to a page pruning
/// predicate, return None.
pub(crate) fn build_page_pruning_predicate(
    predicate: &Arc<dyn PhysicalExpr>,
    file_schema: &SchemaRef,
    column_orderings: Vec<ColumnOrdering>,
) -> Arc<PagePruningAccessPlanFilter> {
    Arc::new(PagePruningAccessPlanFilter::new(
        predicate,
        Arc::clone(file_schema),
        column_orderings,
    ))
}

pub(crate) fn build_pruning_predicates(
    predicate: Option<&Arc<dyn PhysicalExpr>>,
    file_schema: &SchemaRef,
    column_orderings: Vec<ColumnOrdering>,
    predicate_creation_errors: &Count,
) -> (
    Option<Arc<PruningPredicate>>,
    Option<Arc<PagePruningAccessPlanFilter>>,
) {
    let Some(predicate) = predicate.as_ref() else {
        return (None, None);
    };
    let pruning_predicate = build_pruning_predicate(
        Arc::clone(predicate),
        file_schema,
        column_orderings.clone(),
        predicate_creation_errors,
    );
    let page_pruning_predicate =
        build_page_pruning_predicate(predicate, file_schema, column_orderings);
    (pruning_predicate, Some(page_pruning_predicate))
}

/// Returns a `ArrowReaderMetadata` with the page index loaded, loading
/// it from the underlying `AsyncFileReader` if necessary.
async fn load_page_index<T: AsyncFileReader>(
    reader_metadata: ArrowReaderMetadata,
    input: &mut T,
    options: ArrowReaderOptions,
) -> Result<ArrowReaderMetadata> {
    let parquet_metadata = reader_metadata.metadata();
    let missing_column_index = parquet_metadata.column_index().is_none();
    let missing_offset_index = parquet_metadata.offset_index().is_none();
    // You may ask yourself: why are we even checking if the page index is already loaded here?
    // Didn't we explicitly *not* load it above?
    // Well it's possible that a custom implementation of `AsyncFileReader` gives you
    // the page index even if you didn't ask for it (e.g. because it's cached)
    // so it's important to check that here to avoid extra work.
    if missing_column_index || missing_offset_index {
        let m = Arc::try_unwrap(Arc::clone(parquet_metadata))
            .unwrap_or_else(|e| e.as_ref().clone());
        let mut reader =
            ParquetMetaDataReader::new_with_metadata(m).with_page_indexes(true);
        reader.load_page_index(input).await?;
        let new_parquet_metadata = reader.finish()?;
        let new_arrow_reader =
            ArrowReaderMetadata::try_new(Arc::new(new_parquet_metadata), options)?;
        Ok(new_arrow_reader)
    } else {
        // No need to load the page index again, just return the existing metadata
        Ok(reader_metadata)
    }
}

fn should_enable_page_index(
    enable_page_index: bool,
    page_pruning_predicate: &Option<Arc<PagePruningAccessPlanFilter>>,
) -> bool {
    enable_page_index
        && page_pruning_predicate.is_some()
        && page_pruning_predicate
            .as_ref()
            .map(|p| p.filter_number() > 0)
            .unwrap_or(false)
}<|MERGE_RESOLUTION|>--- conflicted
+++ resolved
@@ -210,12 +210,8 @@
             // Build predicates for this specific file
             let (pruning_predicate, page_pruning_predicate) = build_pruning_predicates(
                 predicate.as_ref(),
-<<<<<<< HEAD
-                &physical_file_schema,
+                &logical_file_schema,
                 ordering,
-=======
-                &logical_file_schema,
->>>>>>> 6cf74d64
                 &predicate_creation_errors,
             );
 
