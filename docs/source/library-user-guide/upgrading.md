<!---
  Licensed to the Apache Software Foundation (ASF) under one
  or more contributor license agreements.  See the NOTICE file
  distributed with this work for additional information
  regarding copyright ownership.  The ASF licenses this file
  to you under the Apache License, Version 2.0 (the
  "License"); you may not use this file except in compliance
  with the License.  You may obtain a copy of the License at

    http://www.apache.org/licenses/LICENSE-2.0

  Unless required by applicable law or agreed to in writing,
  software distributed under the License is distributed on an
  "AS IS" BASIS, WITHOUT WARRANTIES OR CONDITIONS OF ANY
  KIND, either express or implied.  See the License for the
  specific language governing permissions and limitations
  under the License.
-->

# Upgrade Guides

## DataFusion `50.0.0`

**Note:** DataFusion `50.0.0` has not been released yet. The information provided in this section pertains to features and changes that have already been merged to the main branch and are awaiting release in this version.
You can see the current [status of the `50.0.0 `release here](https://github.com/apache/datafusion/issues/16799)

### `ScalarUDFImpl`, `AggregateUDFImpl` and `WindowUDFImpl` traits now require `PartialEq`, `Eq`, and `Hash` traits

To address error-proneness of `ScalarUDFImpl::equals`, `AggregateUDFImpl::equals`and
`WindowUDFImpl::equals` methods and to make it easy to implement function equality correctly,
the `equals` and `hash_value` methods have been removed from `ScalarUDFImpl`, `AggregateUDFImpl`
and `WindowUDFImpl` traits. They are replaced the requirement to implement the `PartialEq`, `Eq`,
and `Hash` traits on any type implementing `ScalarUDFImpl`, `AggregateUDFImpl` or `WindowUDFImpl`.
Please see [issue #16677] for more details.

Most of the scalar functions are stateless and have a `signature` field. These can be migrated
using regular expressions

- search for `\#\[derive\(Debug\)\](\n *(pub )?struct \w+ \{\n *signature\: Signature\,\n *\})`,
- replace with `#[derive(Debug, PartialEq, Eq, Hash)]$1`,
- review all the changes and make sure only function structs were changed.

[issue #16677]: https://github.com/apache/datafusion/issues/16677

### `AsyncScalarUDFImpl::invoke_async_with_args` returns `ColumnarValue`

In order to enable single value optimizations and be consistent with other
user defined function APIs, the `AsyncScalarUDFImpl::invoke_async_with_args` method now
returns a `ColumnarValue` instead of a `ArrayRef`.

To upgrade, change the return type of your implementation

```rust
# /* comment to avoid running
impl AsyncScalarUDFImpl for AskLLM {
    async fn invoke_async_with_args(
        &self,
        args: ScalarFunctionArgs,
        _option: &ConfigOptions,
    ) -> Result<ColumnarValue> {
        ..
      return array_ref; // old code
    }
}
# */
```

To return a `ColumnarValue`

```rust
# /* comment to avoid running
impl AsyncScalarUDFImpl for AskLLM {
    async fn invoke_async_with_args(
        &self,
        args: ScalarFunctionArgs,
        _option: &ConfigOptions,
    ) -> Result<ColumnarValue> {
        ..
      return ColumnarValue::from(array_ref); // new code
    }
}
# */
```

See [#16896](https://github.com/apache/datafusion/issues/16896) for more details.

### `SessionState`, `SessionConfig`, and `OptimizerConfig` returns `&Arc<ConfigOptions>` instead of `&ConfigOptions`

To provide broader access to `ConfigOptions` and reduce required clones, some
APIs have been changed to return a `&Arc<ConfigOptions>` instead of a
`&ConfigOptions`. This allows sharing the same `ConfigOptions` across multiple
threads without needing to clone the entire `ConfigOptions` structure unless it
is modified.

Most users will not be impacted by this change since the Rust compiler typically
automatically dereference the `Arc` when needed. However, in some cases you may
have to change your code to explicitly call `as_ref()` for example, from

```rust
# /* comment to avoid running
let optimizer_config: &ConfigOptions = state.options();
#  */
```

To

```rust
# /* comment to avoid running
let optimizer_config: &ConfigOptions = state.options().as_ref();
#  */
```

See PR [#16970](https://github.com/apache/datafusion/pull/16970)

### API Change to `AsyncScalarUDFImpl::invoke_async_with_args`

The `invoke_async_with_args` method of the `AsyncScalarUDFImpl` trait has been
updated to remove the `_option: &ConfigOptions` parameter to simplify the API
now that the `ConfigOptions` can be accessed through the `ScalarFunctionArgs`
parameter.

You can change your code like this

```rust
# /* comment to avoid running
impl AsyncScalarUDFImpl for AskLLM {
    async fn invoke_async_with_args(
        &self,
        args: ScalarFunctionArgs,
        _option: &ConfigOptions,
    ) -> Result<ArrayRef> {
        ..
    }
    ...
}
# */
```

To this:

```rust
# /* comment to avoid running

impl AsyncScalarUDFImpl for AskLLM {
    async fn invoke_async_with_args(
        &self,
        args: ScalarFunctionArgs,
    ) -> Result<ArrayRef> {
        let options = &args.config_options;
        ..
    }
    ...
}
# */
```

### Schema Rewriter Module Moved to New Crate

The `schema_rewriter` module and its associated symbols have been moved from `datafusion_physical_expr` to a new crate `datafusion_physical_expr_adapter`. This affects the following symbols:

- `DefaultPhysicalExprAdapter`
- `DefaultPhysicalExprAdapterFactory`
- `PhysicalExprAdapter`
- `PhysicalExprAdapterFactory`

To upgrade, change your imports to:

```rust
use datafusion_physical_expr_adapter::{
    DefaultPhysicalExprAdapter, DefaultPhysicalExprAdapterFactory,
    PhysicalExprAdapter, PhysicalExprAdapterFactory
};
```

### Upgrade to arrow `56.0.0` and parquet `56.0.0`

This version of DataFusion upgrades the underlying Apache Arrow implementation
to version `56.0.0`. See the [release notes](https://github.com/apache/arrow-rs/releases/tag/56.0.0)
for more details.

### Added `ExecutionPlan::reset_state`

In order to fix a bug in DataFusion `49.0.0` where dynamic filters (currently only generated in the precense of a query such as `ORDER BY ... LIMIT ...`)
produced incorrect results in recursive queries, a new method `reset_state` has been added to the `ExecutionPlan` trait.

Any `ExecutionPlan` that needs to maintain internal state or references to other nodes in the execution plan tree should implement this method to reset that state.
See [#17028] for more details and an example implementation for `SortExec`.

[#17028]: https://github.com/apache/datafusion/pull/17028

<<<<<<< HEAD
### Add `as_any()` method to `LazyBatchGenerator`

To help with protobuf serialization, the `as_any()` method has been added to the `LazyBatchGenerator` trait. This means you will need to add `as_any()` to your implementation of `LazyBatchGenerator`:

```rust
# /* comment to avoid running

impl LazyBatchGenerator for MyBatchGenerator {
    fn as_any(&self) -> &dyn Any {
        self
    }

    ...
}

# */
```

See [#17200](https://github.com/apache/datafusion/pull/17200) for details.
=======
### Nested Loop Join input sort order cannot be preserved

The Nested Loop Join operator has been rewritten from scratch to improve performance and memory efficiency. From the micro-benchmarks: this change introduces up to 5X speed-up and uses only 1% memory in extreme cases compared to the previous implementation.

However, the new implementation cannot preserve input sort order like the old version could. This is a fundamental design trade-off that prioritizes performance and memory efficiency over sort order preservation.

See [#16996] for details.

[#16996]: https://github.com/apache/datafusion/pull/16996
>>>>>>> 8f15991f

## DataFusion `49.0.0`

### `MSRV` updated to 1.85.1

The Minimum Supported Rust Version (MSRV) has been updated to [`1.85.1`]. See
[#16728] for details.

[`1.85.1`]: https://releases.rs/docs/1.85.1/
[#16728]: https://github.com/apache/datafusion/pull/16728

### `DataFusionError` variants are now `Box`ed

To reduce the size of `DataFusionError`, several variants that were previously stored inline are now `Box`ed. This reduces the size of `Result<T, DataFusionError>` and thus stack usage and async state machine size. Please see [#16652] for more details.

The following variants of `DataFusionError` are now boxed:

- `ArrowError`
- `SQL`
- `SchemaError`

This is a breaking change. Code that constructs or matches on these variants will need to be updated.

For example, to create a `SchemaError`, instead of:

```rust
# /* comment to avoid running
use datafusion_common::{DataFusionError, SchemaError};
DataFusionError::SchemaError(
  SchemaError::DuplicateUnqualifiedField { name: "foo".to_string() },
  Box::new(None)
)
# */
```

You now need to `Box` the inner error:

```rust
# /* comment to avoid running
use datafusion_common::{DataFusionError, SchemaError};
DataFusionError::SchemaError(
  Box::new(SchemaError::DuplicateUnqualifiedField { name: "foo".to_string() }),
  Box::new(None)
)
# */
```

[#16652]: https://github.com/apache/datafusion/issues/16652

### Metadata on Arrow Types is now represented by `FieldMetadata`

Metadata from the Arrow `Field` is now stored using the `FieldMetadata`
structure. In prior versions it was stored as both a `HashMap<String, String>`
and a `BTreeMap<String, String>`. `FieldMetadata` is a easier to work with and
is more efficient.

To create `FieldMetadata` from a `Field`:

```rust
# /* comment to avoid running
 let metadata = FieldMetadata::from(&field);
# */
```

To add metadata to a `Field`, use the `add_to_field` method:

```rust
# /* comment to avoid running
let updated_field = metadata.add_to_field(field);
# */
```

See [#16317] for details.

[#16317]: https://github.com/apache/datafusion/pull/16317

### New `datafusion.execution.spill_compression` configuration option

DataFusion 49.0.0 adds support for compressing spill files when data is written to disk during spilling query execution. A new configuration option `datafusion.execution.spill_compression` controls the compression codec used.

**Configuration:**

- **Key**: `datafusion.execution.spill_compression`
- **Default**: `uncompressed`
- **Valid values**: `uncompressed`, `lz4_frame`, `zstd`

**Usage:**

```rust
# /* comment to avoid running
use datafusion::prelude::*;
use datafusion_common::config::SpillCompression;

let config = SessionConfig::default()
    .with_spill_compression(SpillCompression::Zstd);
let ctx = SessionContext::new_with_config(config);
# */
```

Or via SQL:

```sql
SET datafusion.execution.spill_compression = 'zstd';
```

For more details about this configuration option, including performance trade-offs between different compression codecs, see the [Configuration Settings](../user-guide/configs.md) documentation.

### Deprecated `map_varchar_to_utf8view` configuration option

See [issue #16290](https://github.com/apache/datafusion/pull/16290) for more information
The old configuration

```text
datafusion.sql_parser.map_varchar_to_utf8view
```

is now **deprecated** in favor of the unified option below.\
If you previously used this to control only `VARCHAR`→`Utf8View` mapping, please migrate to `map_string_types_to_utf8view`.

---

### New `map_string_types_to_utf8view` configuration option

To unify **all** SQL string types (`CHAR`, `VARCHAR`, `TEXT`, `STRING`) to Arrow’s zero‑copy `Utf8View`, DataFusion 49.0.0 introduces:

- **Key**: `datafusion.sql_parser.map_string_types_to_utf8view`
- **Default**: `true`

**Description:**

- When **true** (default), **all** SQL string types are mapped to `Utf8View`, avoiding full‑copy UTF‑8 allocations and improving performance.
- When **false**, DataFusion falls back to the legacy `Utf8` mapping for **all** string types.

#### Examples

```rust
# /* comment to avoid running
// Disable Utf8View mapping for all SQL string types
let opts = datafusion::sql::planner::ParserOptions::new()
    .with_map_string_types_to_utf8view(false);

// Verify the setting is applied
assert!(!opts.map_string_types_to_utf8view);
# */
```

---

```sql
-- Disable Utf8View mapping globally
SET datafusion.sql_parser.map_string_types_to_utf8view = false;

-- Now VARCHAR, CHAR, TEXT, STRING all use Utf8 rather than Utf8View
CREATE TABLE my_table (a VARCHAR, b TEXT, c STRING);
DESCRIBE my_table;
```

### Deprecating `SchemaAdapterFactory` and `SchemaAdapter`

We are moving away from converting data (using `SchemaAdapter`) to converting the expressions themselves (which is more efficient and flexible).

See [issue #16800](https://github.com/apache/datafusion/issues/16800) for more information
The first place this change has taken place is in predicate pushdown for Parquet.
By default if you do not use a custom `SchemaAdapterFactory` we will use expression conversion instead.
If you do set a custom `SchemaAdapterFactory` we will continue to use it but emit a warning about that code path being deprecated.

To resolve this you need to implement a custom `PhysicalExprAdapterFactory` and use that instead of a `SchemaAdapterFactory`.
See the [default values](https://github.com/apache/datafusion/blob/main/datafusion-examples/examples/default_column_values.rs) for an example of how to do this.
Opting into the new APIs will set you up for future changes since we plan to expand use of `PhysicalExprAdapterFactory` to other areas of DataFusion.

See [#16800] for details.

[#16800]: https://github.com/apache/datafusion/issues/16800

### `TableParquetOptions` Updated

The `TableParquetOptions` struct has a new `crypto` field to specify encryption
options for Parquet files. The `ParquetEncryptionOptions` implements `Default`
so you can upgrade your existing code like this:

```rust
# /* comment to avoid running
TableParquetOptions {
  global,
  column_specific_options,
  key_value_metadata,
}
# */
```

To this:

```rust
# /* comment to avoid running
TableParquetOptions {
  global,
  column_specific_options,
  key_value_metadata,
  crypto: Default::default(), // New crypto field
}
# */
```

## DataFusion `48.0.1`

### `datafusion.execution.collect_statistics` now defaults to `true`

The default value of the `datafusion.execution.collect_statistics` configuration
setting is now true. This change impacts users that use that value directly and relied
on its default value being `false`.

This change also restores the default behavior of `ListingTable` to its previous. If you use it directly
you can maintain the current behavior by overriding the default value in your code.

```rust
# /* comment to avoid running
ListingOptions::new(Arc::new(ParquetFormat::default()))
    .with_collect_stat(false)
    // other options
# */
```

## DataFusion `48.0.0`

### `Expr::Literal` has optional metadata

The [`Expr::Literal`] variant now includes optional metadata, which allows for
carrying through Arrow field metadata to support extension types and other uses.

This means code such as

```rust
# /* comment to avoid running
match expr {
...
  Expr::Literal(scalar) => ...
...
}
#  */
```

Should be updated to:

```rust
# /* comment to avoid running
match expr {
...
  Expr::Literal(scalar, _metadata) => ...
...
}
#  */
```

Likewise constructing `Expr::Literal` requires metadata as well. The [`lit`] function
has not changed and returns an `Expr::Literal` with no metadata.

[`expr::literal`]: https://docs.rs/datafusion/latest/datafusion/logical_expr/enum.Expr.html#variant.Literal
[`lit`]: https://docs.rs/datafusion/latest/datafusion/logical_expr/fn.lit.html

### `Expr::WindowFunction` is now `Box`ed

`Expr::WindowFunction` is now a `Box<WindowFunction>` instead of a `WindowFunction` directly.
This change was made to reduce the size of `Expr` and improve performance when
planning queries (see [details on #16207]).

This is a breaking change, so you will need to update your code if you match
on `Expr::WindowFunction` directly. For example, if you have code like this:

```rust
# /* comment to avoid running
match expr {
  Expr::WindowFunction(WindowFunction {
    params:
      WindowFunctionParams {
       partition_by,
       order_by,
      ..
    }
  }) => {
    // Use partition_by and order_by as needed
  }
  _ => {
    // other expr
  }
}
# */
```

You will need to change it to:

```rust
# /* comment to avoid running
match expr {
  Expr::WindowFunction(window_fun) => {
    let WindowFunction {
      fun,
      params: WindowFunctionParams {
        args,
        partition_by,
        ..
        },
    } = window_fun.as_ref();
    // Use partition_by and order_by as needed
  }
  _ => {
    // other expr
  }
}
#  */
```

[details on #16207]: https://github.com/apache/datafusion/pull/16207#issuecomment-2922659103

### The `VARCHAR` SQL type is now represented as `Utf8View` in Arrow

The mapping of the SQL `VARCHAR` type has been changed from `Utf8` to `Utf8View`
which improves performance for many string operations. You can read more about
`Utf8View` in the [DataFusion blog post on German-style strings]

[datafusion blog post on german-style strings]: https://datafusion.apache.org/blog/2024/09/13/string-view-german-style-strings-part-1/

This means that when you create a table with a `VARCHAR` column, it will now use
`Utf8View` as the underlying data type. For example:

```sql
> CREATE TABLE my_table (my_column VARCHAR);
0 row(s) fetched.
Elapsed 0.001 seconds.

> DESCRIBE my_table;
+-------------+-----------+-------------+
| column_name | data_type | is_nullable |
+-------------+-----------+-------------+
| my_column   | Utf8View  | YES         |
+-------------+-----------+-------------+
1 row(s) fetched.
Elapsed 0.000 seconds.
```

You can restore the old behavior of using `Utf8` by changing the
`datafusion.sql_parser.map_varchar_to_utf8view` configuration setting. For
example

```sql
> set datafusion.sql_parser.map_varchar_to_utf8view = false;
0 row(s) fetched.
Elapsed 0.001 seconds.

> CREATE TABLE my_table (my_column VARCHAR);
0 row(s) fetched.
Elapsed 0.014 seconds.

> DESCRIBE my_table;
+-------------+-----------+-------------+
| column_name | data_type | is_nullable |
+-------------+-----------+-------------+
| my_column   | Utf8      | YES         |
+-------------+-----------+-------------+
1 row(s) fetched.
Elapsed 0.004 seconds.
```

### `ListingOptions` default for `collect_stat` changed from `true` to `false`

This makes it agree with the default for `SessionConfig`.
Most users won't be impacted by this change but if you were using `ListingOptions` directly
and relied on the default value of `collect_stat` being `true`, you will need to
explicitly set it to `true` in your code.

```rust
# /* comment to avoid running
ListingOptions::new(Arc::new(ParquetFormat::default()))
    .with_collect_stat(true)
    // other options
# */
```

### Processing `FieldRef` instead of `DataType` for user defined functions

In order to support metadata handling and extension types, user defined functions are
now switching to traits which use `FieldRef` rather than a `DataType` and nullability.
This gives a single interface to both of these parameters and additionally allows
access to metadata fields, which can be used for extension types.

To upgrade structs which implement `ScalarUDFImpl`, if you have implemented
`return_type_from_args` you need instead to implement `return_field_from_args`.
If your functions do not need to handle metadata, this should be straightforward
repackaging of the output data into a `FieldRef`. The name you specify on the
field is not important. It will be overwritten during planning. `ReturnInfo`
has been removed, so you will need to remove all references to it.

`ScalarFunctionArgs` now contains a field called `arg_fields`. You can use this
to access the metadata associated with the columnar values during invocation.

To upgrade user defined aggregate functions, there is now a function
`return_field` that will allow you to specify both metadata and nullability of
your function. You are not required to implement this if you do not need to
handle metatdata.

The largest change to aggregate functions happens in the accumulator arguments.
Both the `AccumulatorArgs` and `StateFieldsArgs` now contain `FieldRef` rather
than `DataType`.

To upgrade window functions, `ExpressionArgs` now contains input fields instead
of input data types. When setting these fields, the name of the field is
not important since this gets overwritten during the planning stage. All you
should need to do is wrap your existing data types in fields with nullability
set depending on your use case.

### Physical Expression return `Field`

To support the changes to user defined functions processing metadata, the
`PhysicalExpr` trait, which now must specify a return `Field` based on the input
schema. To upgrade structs which implement `PhysicalExpr` you need to implement
the `return_field` function. There are numerous examples in the `physical-expr`
crate.

### `FileFormat::supports_filters_pushdown` replaced with `FileSource::try_pushdown_filters`

To support more general filter pushdown, the `FileFormat::supports_filters_pushdown` was replaced with
`FileSource::try_pushdown_filters`.
If you implemented a custom `FileFormat` that uses a custom `FileSource` you will need to implement
`FileSource::try_pushdown_filters`.
See `ParquetSource::try_pushdown_filters` for an example of how to implement this.

`FileFormat::supports_filters_pushdown` has been removed.

### `ParquetExec`, `AvroExec`, `CsvExec`, `JsonExec` Removed

`ParquetExec`, `AvroExec`, `CsvExec`, and `JsonExec` were deprecated in
DataFusion 46 and are removed in DataFusion 48. This is sooner than the normal
process described in the [API Deprecation Guidelines] because all the tests
cover the new `DataSourceExec` rather than the older structures. As we evolve
`DataSource`, the old structures began to show signs of "bit rotting" (not
working but no one knows due to lack of test coverage).

[api deprecation guidelines]: https://datafusion.apache.org/contributor-guide/api-health.html#deprecation-guidelines

### `PartitionedFile` added as an argument to the `FileOpener` trait

This is necessary to properly fix filter pushdown for filters that combine partition
columns and file columns (e.g. `day = username['dob']`).

If you implemented a custom `FileOpener` you will need to add the `PartitionedFile` argument
but are not required to use it in any way.

## DataFusion `47.0.0`

This section calls out some of the major changes in the `47.0.0` release of DataFusion.

Here are some example upgrade PRs that demonstrate changes required when upgrading from DataFusion 46.0.0:

- [delta-rs Upgrade to `47.0.0`](https://github.com/delta-io/delta-rs/pull/3378)
- [DataFusion Comet Upgrade to `47.0.0`](https://github.com/apache/datafusion-comet/pull/1563)
- [Sail Upgrade to `47.0.0`](https://github.com/lakehq/sail/pull/434)

### Upgrades to `arrow-rs` and `arrow-parquet` 55.0.0 and `object_store` 0.12.0

Several APIs are changed in the underlying arrow and parquet libraries to use a
`u64` instead of `usize` to better support WASM (See [#7371] and [#6961])

Additionally `ObjectStore::list` and `ObjectStore::list_with_offset` have been changed to return `static` lifetimes (See [#6619])

[#6619]: https://github.com/apache/arrow-rs/pull/6619
[#7371]: https://github.com/apache/arrow-rs/pull/7371

This requires converting from `usize` to `u64` occasionally as well as changes to `ObjectStore` implementations such as

```rust
# /* comment to avoid running
impl Objectstore {
    ...
    // The range is now a u64 instead of usize
    async fn get_range(&self, location: &Path, range: Range<u64>) -> ObjectStoreResult<Bytes> {
        self.inner.get_range(location, range).await
    }
    ...
    // the lifetime is now 'static instead of `_ (meaning the captured closure can't contain references)
    // (this also applies to list_with_offset)
    fn list(&self, prefix: Option<&Path>) -> BoxStream<'static, ObjectStoreResult<ObjectMeta>> {
        self.inner.list(prefix)
    }
}
# */
```

The `ParquetObjectReader` has been updated to no longer require the object size
(it can be fetched using a single suffix request). See [#7334] for details

[#7334]: https://github.com/apache/arrow-rs/pull/7334

Pattern in DataFusion `46.0.0`:

```rust
# /* comment to avoid running
let meta: ObjectMeta = ...;
let reader = ParquetObjectReader::new(store, meta);
# */
```

Pattern in DataFusion `47.0.0`:

```rust
# /* comment to avoid running
let meta: ObjectMeta = ...;
let reader = ParquetObjectReader::new(store, location)
  .with_file_size(meta.size);
# */
```

### `DisplayFormatType::TreeRender`

DataFusion now supports [`tree` style explain plans]. Implementations of
`Executionplan` must also provide a description in the
`DisplayFormatType::TreeRender` format. This can be the same as the existing
`DisplayFormatType::Default`.

[`tree` style explain plans]: https://datafusion.apache.org/user-guide/sql/explain.html#tree-format-default

### Removed Deprecated APIs

Several APIs have been removed in this release. These were either deprecated
previously or were hard to use correctly such as the multiple different
`ScalarUDFImpl::invoke*` APIs. See [#15130], [#15123], and [#15027] for more
details.

[#15130]: https://github.com/apache/datafusion/pull/15130
[#15123]: https://github.com/apache/datafusion/pull/15123
[#15027]: https://github.com/apache/datafusion/pull/15027

### `FileScanConfig` --> `FileScanConfigBuilder`

Previously, `FileScanConfig::build()` directly created ExecutionPlans. In
DataFusion 47.0.0 this has been changed to use `FileScanConfigBuilder`. See
[#15352] for details.

[#15352]: https://github.com/apache/datafusion/pull/15352

Pattern in DataFusion `46.0.0`:

```rust
# /* comment to avoid running
let plan = FileScanConfig::new(url, schema, Arc::new(file_source))
  .with_statistics(stats)
  ...
  .build()
# */
```

Pattern in DataFusion `47.0.0`:

```rust
# /* comment to avoid running
let config = FileScanConfigBuilder::new(url, schema, Arc::new(file_source))
  .with_statistics(stats)
  ...
  .build();
let scan = DataSourceExec::from_data_source(config);
# */
```

## DataFusion `46.0.0`

### Use `invoke_with_args` instead of `invoke()` and `invoke_batch()`

DataFusion is moving to a consistent API for invoking ScalarUDFs,
[`ScalarUDFImpl::invoke_with_args()`], and deprecating
[`ScalarUDFImpl::invoke()`], [`ScalarUDFImpl::invoke_batch()`], and [`ScalarUDFImpl::invoke_no_args()`]

If you see errors such as the following it means the older APIs are being used:

```text
This feature is not implemented: Function concat does not implement invoke but called
```

To fix this error, use [`ScalarUDFImpl::invoke_with_args()`] instead, as shown
below. See [PR 14876] for an example.

Given existing code like this:

```rust
# /* comment to avoid running
impl ScalarUDFImpl for SparkConcat {
...
    fn invoke_batch(&self, args: &[ColumnarValue], number_rows: usize) -> Result<ColumnarValue> {
        if args
            .iter()
            .any(|arg| matches!(arg.data_type(), DataType::List(_)))
        {
            ArrayConcat::new().invoke_batch(args, number_rows)
        } else {
            ConcatFunc::new().invoke_batch(args, number_rows)
        }
    }
}
# */
```

To

```rust
# /* comment to avoid running
impl ScalarUDFImpl for SparkConcat {
    ...
    fn invoke_with_args(&self, args: ScalarFunctionArgs) -> Result<ColumnarValue> {
        if args
            .args
            .iter()
            .any(|arg| matches!(arg.data_type(), DataType::List(_)))
        {
            ArrayConcat::new().invoke_with_args(args)
        } else {
            ConcatFunc::new().invoke_with_args(args)
        }
    }
}
 # */
```

[`scalarudfimpl::invoke()`]: https://docs.rs/datafusion/latest/datafusion/logical_expr/trait.ScalarUDFImpl.html#method.invoke
[`scalarudfimpl::invoke_batch()`]: https://docs.rs/datafusion/latest/datafusion/logical_expr/trait.ScalarUDFImpl.html#method.invoke_batch
[`scalarudfimpl::invoke_no_args()`]: https://docs.rs/datafusion/latest/datafusion/logical_expr/trait.ScalarUDFImpl.html#method.invoke_no_args
[`scalarudfimpl::invoke_with_args()`]: https://docs.rs/datafusion/latest/datafusion/logical_expr/trait.ScalarUDFImpl.html#method.invoke_with_args
[pr 14876]: https://github.com/apache/datafusion/pull/14876

### `ParquetExec`, `AvroExec`, `CsvExec`, `JsonExec` deprecated

DataFusion 46 has a major change to how the built in DataSources are organized.
Instead of individual `ExecutionPlan`s for the different file formats they now
all use `DataSourceExec` and the format specific information is embodied in new
traits `DataSource` and `FileSource`.

Here is more information about

- [Design Ticket]
- Change PR [PR #14224]
- Example of an Upgrade [PR in delta-rs]

[design ticket]: https://github.com/apache/datafusion/issues/13838
[pr #14224]: https://github.com/apache/datafusion/pull/14224
[pr in delta-rs]: https://github.com/delta-io/delta-rs/pull/3261

### Cookbook: Changes to `ParquetExecBuilder`

Code that looks for `ParquetExec` like this will no longer work:

```rust
# /* comment to avoid running
    if let Some(parquet_exec) = plan.as_any().downcast_ref::<ParquetExec>() {
        // Do something with ParquetExec here
    }
# */
```

Instead, with `DataSourceExec`, the same information is now on `FileScanConfig` and
`ParquetSource`. The equivalent code is

```rust
# /* comment to avoid running
if let Some(datasource_exec) = plan.as_any().downcast_ref::<DataSourceExec>() {
  if let Some(scan_config) = datasource_exec.data_source().as_any().downcast_ref::<FileScanConfig>() {
    // FileGroups, and other information is on the FileScanConfig
    // parquet
    if let Some(parquet_source) = scan_config.file_source.as_any().downcast_ref::<ParquetSource>()
    {
      // Information on PruningPredicates and parquet options are here
    }
}
# */
```

### Cookbook: Changes to `ParquetExecBuilder`

Likewise code that builds `ParquetExec` using the `ParquetExecBuilder` such as
the following must be changed:

```rust
# /* comment to avoid running
let mut exec_plan_builder = ParquetExecBuilder::new(
    FileScanConfig::new(self.log_store.object_store_url(), file_schema)
        .with_projection(self.projection.cloned())
        .with_limit(self.limit)
        .with_table_partition_cols(table_partition_cols),
)
.with_schema_adapter_factory(Arc::new(DeltaSchemaAdapterFactory {}))
.with_table_parquet_options(parquet_options);

// Add filter
if let Some(predicate) = logical_filter {
    if config.enable_parquet_pushdown {
        exec_plan_builder = exec_plan_builder.with_predicate(predicate);
    }
};
# */
```

New code should use `FileScanConfig` to build the appropriate `DataSourceExec`:

```rust
# /* comment to avoid running
let mut file_source = ParquetSource::new(parquet_options)
    .with_schema_adapter_factory(Arc::new(DeltaSchemaAdapterFactory {}));

// Add filter
if let Some(predicate) = logical_filter {
    if config.enable_parquet_pushdown {
        file_source = file_source.with_predicate(predicate);
    }
};

let file_scan_config = FileScanConfig::new(
    self.log_store.object_store_url(),
    file_schema,
    Arc::new(file_source),
)
.with_statistics(stats)
.with_projection(self.projection.cloned())
.with_limit(self.limit)
.with_table_partition_cols(table_partition_cols);

// Build the actual scan like this
parquet_scan: file_scan_config.build(),
# */
```

### `datafusion-cli` no longer automatically unescapes strings

`datafusion-cli` previously would incorrectly unescape string literals (see [ticket] for more details).

To escape `'` in SQL literals, use `''`:

```sql
> select 'it''s escaped';
+----------------------+
| Utf8("it's escaped") |
+----------------------+
| it's escaped         |
+----------------------+
1 row(s) fetched.
```

To include special characters (such as newlines via `\n`) you can use an `E` literal string. For example

```sql
> select 'foo\nbar';
+------------------+
| Utf8("foo\nbar") |
+------------------+
| foo\nbar         |
+------------------+
1 row(s) fetched.
Elapsed 0.005 seconds.
```

### Changes to array scalar function signatures

DataFusion 46 has changed the way scalar array function signatures are
declared. Previously, functions needed to select from a list of predefined
signatures within the `ArrayFunctionSignature` enum. Now the signatures
can be defined via a `Vec` of psuedo-types, which each correspond to a
single argument. Those psuedo-types are the variants of the
`ArrayFunctionArgument` enum and are as follows:

- `Array`: An argument of type List/LargeList/FixedSizeList. All Array
  arguments must be coercible to the same type.
- `Element`: An argument that is coercible to the inner type of the `Array`
  arguments.
- `Index`: An `Int64` argument.

Each of the old variants can be converted to the new format as follows:

`TypeSignature::ArraySignature(ArrayFunctionSignature::ArrayAndElement)`:

```rust
# use datafusion::common::utils::ListCoercion;
# use datafusion_expr_common::signature::{ArrayFunctionArgument, ArrayFunctionSignature, TypeSignature};

TypeSignature::ArraySignature(ArrayFunctionSignature::Array {
    arguments: vec![ArrayFunctionArgument::Array, ArrayFunctionArgument::Element],
    array_coercion: Some(ListCoercion::FixedSizedListToList),
});
```

`TypeSignature::ArraySignature(ArrayFunctionSignature::ElementAndArray)`:

```rust
# use datafusion::common::utils::ListCoercion;
# use datafusion_expr_common::signature::{ArrayFunctionArgument, ArrayFunctionSignature, TypeSignature};

TypeSignature::ArraySignature(ArrayFunctionSignature::Array {
    arguments: vec![ArrayFunctionArgument::Element, ArrayFunctionArgument::Array],
    array_coercion: Some(ListCoercion::FixedSizedListToList),
});
```

`TypeSignature::ArraySignature(ArrayFunctionSignature::ArrayAndIndex)`:

```rust
# use datafusion::common::utils::ListCoercion;
# use datafusion_expr_common::signature::{ArrayFunctionArgument, ArrayFunctionSignature, TypeSignature};

TypeSignature::ArraySignature(ArrayFunctionSignature::Array {
    arguments: vec![ArrayFunctionArgument::Array, ArrayFunctionArgument::Index],
    array_coercion: None,
});
```

`TypeSignature::ArraySignature(ArrayFunctionSignature::ArrayAndElementAndOptionalIndex)`:

```rust
# use datafusion::common::utils::ListCoercion;
# use datafusion_expr_common::signature::{ArrayFunctionArgument, ArrayFunctionSignature, TypeSignature};

TypeSignature::OneOf(vec![
    TypeSignature::ArraySignature(ArrayFunctionSignature::Array {
        arguments: vec![ArrayFunctionArgument::Array, ArrayFunctionArgument::Element],
        array_coercion: None,
    }),
    TypeSignature::ArraySignature(ArrayFunctionSignature::Array {
        arguments: vec![
            ArrayFunctionArgument::Array,
            ArrayFunctionArgument::Element,
            ArrayFunctionArgument::Index,
        ],
        array_coercion: None,
    }),
]);
```

`TypeSignature::ArraySignature(ArrayFunctionSignature::Array)`:

```rust
# use datafusion::common::utils::ListCoercion;
# use datafusion_expr_common::signature::{ArrayFunctionArgument, ArrayFunctionSignature, TypeSignature};

TypeSignature::ArraySignature(ArrayFunctionSignature::Array {
    arguments: vec![ArrayFunctionArgument::Array],
    array_coercion: None,
});
```

Alternatively, you can switch to using one of the following functions which
take care of constructing the `TypeSignature` for you:

- `Signature::array_and_element`
- `Signature::array_and_element_and_optional_index`
- `Signature::array_and_index`
- `Signature::array`

[ticket]: https://github.com/apache/datafusion/issues/13286<|MERGE_RESOLUTION|>--- conflicted
+++ resolved
@@ -188,7 +188,16 @@
 
 [#17028]: https://github.com/apache/datafusion/pull/17028
 
-<<<<<<< HEAD
+### Nested Loop Join input sort order cannot be preserved
+
+The Nested Loop Join operator has been rewritten from scratch to improve performance and memory efficiency. From the micro-benchmarks: this change introduces up to 5X speed-up and uses only 1% memory in extreme cases compared to the previous implementation.
+
+However, the new implementation cannot preserve input sort order like the old version could. This is a fundamental design trade-off that prioritizes performance and memory efficiency over sort order preservation.
+
+See [#16996] for details.
+
+[#16996]: https://github.com/apache/datafusion/pull/16996
+
 ### Add `as_any()` method to `LazyBatchGenerator`
 
 To help with protobuf serialization, the `as_any()` method has been added to the `LazyBatchGenerator` trait. This means you will need to add `as_any()` to your implementation of `LazyBatchGenerator`:
@@ -208,17 +217,6 @@
 ```
 
 See [#17200](https://github.com/apache/datafusion/pull/17200) for details.
-=======
-### Nested Loop Join input sort order cannot be preserved
-
-The Nested Loop Join operator has been rewritten from scratch to improve performance and memory efficiency. From the micro-benchmarks: this change introduces up to 5X speed-up and uses only 1% memory in extreme cases compared to the previous implementation.
-
-However, the new implementation cannot preserve input sort order like the old version could. This is a fundamental design trade-off that prioritizes performance and memory efficiency over sort order preservation.
-
-See [#16996] for details.
-
-[#16996]: https://github.com/apache/datafusion/pull/16996
->>>>>>> 8f15991f
 
 ## DataFusion `49.0.0`
 
